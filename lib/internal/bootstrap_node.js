// Hello, and welcome to hacking node.js!
//
// This file is invoked by node::LoadEnvironment in src/node.cc, and is
// responsible for bootstrapping the node.js core. As special caution is given
// to the performance of the startup process, many dependencies are invoked
// lazily.

'use strict';

(function(process) {
  let internalBinding;
  const exceptionHandlerState = { captureFn: null };

  function startup() {
    const EventEmitter = NativeModule.require('events');

    const origProcProto = Object.getPrototypeOf(process);
    Object.setPrototypeOf(origProcProto, EventEmitter.prototype);

    EventEmitter.call(process);

    setupProcessObject();

    // do this good and early, since it handles errors.
    setupProcessFatal();

    setupV8();
    setupProcessICUVersions();

    setupGlobalVariables();

    const _process = NativeModule.require('internal/process');
    _process.setupConfig(NativeModule._source);
    _process.setupSignalHandlers();
    _process.setupUncaughtExceptionCapture(exceptionHandlerState);
    NativeModule.require('internal/process/warning').setup();
    NativeModule.require('internal/process/next_tick').setup();
    NativeModule.require('internal/process/stdio').setup();

    const perf = process.binding('performance');
    const {
      NODE_PERFORMANCE_MILESTONE_BOOTSTRAP_COMPLETE,
      NODE_PERFORMANCE_MILESTONE_THIRD_PARTY_MAIN_START,
      NODE_PERFORMANCE_MILESTONE_THIRD_PARTY_MAIN_END,
      NODE_PERFORMANCE_MILESTONE_CLUSTER_SETUP_START,
      NODE_PERFORMANCE_MILESTONE_CLUSTER_SETUP_END,
      NODE_PERFORMANCE_MILESTONE_MODULE_LOAD_START,
      NODE_PERFORMANCE_MILESTONE_MODULE_LOAD_END,
      NODE_PERFORMANCE_MILESTONE_PRELOAD_MODULE_LOAD_START,
      NODE_PERFORMANCE_MILESTONE_PRELOAD_MODULE_LOAD_END
    } = perf.constants;

    _process.setup_hrtime();
    _process.setup_performance();
    _process.setup_cpuUsage();
    _process.setupMemoryUsage();
    _process.setupKillAndExit();
    if (global.__coverage__)
      NativeModule.require('internal/process/write-coverage').setup();

    NativeModule.require('internal/trace_events_async_hooks').setup();
    NativeModule.require('internal/inspector_async_hook').setup();

    _process.setupChannel();
    _process.setupRawDebug();

    const browserGlobals = !process._noBrowserGlobals;
    if (browserGlobals) {
      setupGlobalTimeouts();
      setupGlobalConsole();
      setupGlobalURL();
    }

    // Ensure setURLConstructor() is called before the native
    // URL::ToObject() method is used.
    NativeModule.require('internal/url');

    Object.defineProperty(process, 'argv0', {
      enumerable: true,
      configurable: false,
      value: process.argv[0]
    });
    process.argv[0] = process.execPath;

    // Handle `--debug*` deprecation and invalidation
    if (process._invalidDebug) {
      process.emitWarning(
        '`node --debug` and `node --debug-brk` are invalid. ' +
        'Please use `node --inspect` or `node --inspect-brk` instead.',
        'DeprecationWarning', 'DEP0062', startup, true);
      process.exit(9);
    } else if (process._deprecatedDebugBrk) {
      process.emitWarning(
        '`node --inspect --debug-brk` is deprecated. ' +
        'Please use `node --inspect-brk` instead.',
        'DeprecationWarning', 'DEP0062', startup, true);
    }

    if (process.binding('config').experimentalModules) {
      process.emitWarning(
        'The ESM module loader is experimental.',
        'ExperimentalWarning', undefined);
      NativeModule.require('internal/process/modules').setup();
    }


    // There are various modes that Node can run in. The most common two
    // are running from a script and running the REPL - but there are a few
    // others like the debugger or running --eval arguments. Here we decide
    // which mode we run in.

    if (NativeModule.exists('_third_party_main')) {
      // To allow people to extend Node in different ways, this hook allows
      // one to drop a file lib/_third_party_main.js into the build
      // directory which will be executed instead of Node's normal loading.
      process.nextTick(function() {
        perf.markMilestone(NODE_PERFORMANCE_MILESTONE_THIRD_PARTY_MAIN_START);
        NativeModule.require('_third_party_main');
        perf.markMilestone(NODE_PERFORMANCE_MILESTONE_THIRD_PARTY_MAIN_END);
      });

    } else if (process.argv[1] === 'inspect' || process.argv[1] === 'debug') {
      if (process.argv[1] === 'debug') {
        process.emitWarning(
          '`node debug` is deprecated. Please use `node inspect` instead.',
          'DeprecationWarning', 'DEP0068');
      }

      // Start the debugger agent
      process.nextTick(function() {
        NativeModule.require('internal/deps/node-inspect/lib/_inspect').start();
      });

    } else if (process.profProcess) {
      NativeModule.require('internal/v8_prof_processor');

    } else {
      // There is user code to be run

      // If this is a worker in cluster mode, start up the communication
      // channel. This needs to be done before any user code gets executed
      // (including preload modules).
      if (process.argv[1] && process.env.NODE_UNIQUE_ID) {
        perf.markMilestone(NODE_PERFORMANCE_MILESTONE_CLUSTER_SETUP_START);
        const cluster = NativeModule.require('cluster');
        cluster._setupWorker();
        perf.markMilestone(NODE_PERFORMANCE_MILESTONE_CLUSTER_SETUP_END);
        // Make sure it's not accidentally inherited by child processes.
        delete process.env.NODE_UNIQUE_ID;
      }

      if (process._eval != null && !process._forceRepl) {
        perf.markMilestone(NODE_PERFORMANCE_MILESTONE_MODULE_LOAD_START);
        perf.markMilestone(NODE_PERFORMANCE_MILESTONE_MODULE_LOAD_END);
        // User passed '-e' or '--eval' arguments to Node without '-i' or
        // '--interactive'

        perf.markMilestone(
          NODE_PERFORMANCE_MILESTONE_PRELOAD_MODULE_LOAD_START);
        preloadModules();
        perf.markMilestone(NODE_PERFORMANCE_MILESTONE_PRELOAD_MODULE_LOAD_END);

        const internalModule = NativeModule.require('internal/module');
        internalModule.addBuiltinLibsToObject(global);
        evalScript('[eval]');
      } else if (process.argv[1] && process.argv[1] !== '-') {
        perf.markMilestone(NODE_PERFORMANCE_MILESTONE_MODULE_LOAD_START);
        // make process.argv[1] into a full path
        const path = NativeModule.require('path');
        process.argv[1] = path.resolve(process.argv[1]);

        const Module = NativeModule.require('module');

        // check if user passed `-c` or `--check` arguments to Node.
        if (process._syntax_check_only != null) {
          const fs = NativeModule.require('fs');
          // read the source
          const filename = Module._resolveFilename(process.argv[1]);
          var source = fs.readFileSync(filename, 'utf-8');
          checkScriptSyntax(source, filename);
          process.exit(0);
        }
        perf.markMilestone(NODE_PERFORMANCE_MILESTONE_MODULE_LOAD_END);
        perf.markMilestone(
          NODE_PERFORMANCE_MILESTONE_PRELOAD_MODULE_LOAD_START);
        preloadModules();
        perf.markMilestone(
          NODE_PERFORMANCE_MILESTONE_PRELOAD_MODULE_LOAD_END);
        Module.runMain();
      } else {
        perf.markMilestone(NODE_PERFORMANCE_MILESTONE_MODULE_LOAD_START);
        perf.markMilestone(NODE_PERFORMANCE_MILESTONE_MODULE_LOAD_END);
        perf.markMilestone(
          NODE_PERFORMANCE_MILESTONE_PRELOAD_MODULE_LOAD_START);
        preloadModules();
        perf.markMilestone(
          NODE_PERFORMANCE_MILESTONE_PRELOAD_MODULE_LOAD_END);
        if (process._startupOnly) {
          // Do nothing. Calling evalScript is necessary however, because it sets
          // globals.require to the require function.
          // Otherwise, require doesn't work.
          evalScript('[eval]');
        } else if (process._forceRepl || NativeModule.require('tty').isatty(0)) {
          // REPL
          const cliRepl = NativeModule.require('internal/repl');
          cliRepl.createInternalRepl(process.env, function(err, repl) {
            if (err) {
              throw err;
            }
            repl.on('exit', function() {
              if (repl._flushing) {
                repl.pause();
                return repl.once('flushHistory', function() {
                  process.exit();
                });
              }
              process.exit();
            });
          });

          if (process._eval != null) {
            // User passed '-e' or '--eval'
            evalScript('[eval]');
          }

<<<<<<< HEAD
=======
        } else if (!process._allowRepl &&
                   NativeModule.require('tty').isatty(0)) {
          // We are on an interactive terminal but don't allow the REPL to
          // start. This is the usual case if Node is used as a shared library.
          // Calling evalScript is necessary however, because it sets
          // globals.require to the require function.
          // Otherwise, require doesn't work.
          evalScript('[eval]');
>>>>>>> 883795c0
        } else {
          // Read all of stdin - execute it.
          process.stdin.setEncoding('utf8');

          var code = '';
          process.stdin.on('data', function(d) {
            code += d;
          });

          process.stdin.on('end', function() {
            if (process._syntax_check_only != null) {
              checkScriptSyntax(code, '[stdin]');
            } else {
              process._eval = code;
              evalScript('[stdin]');
            }
          });
        }
      }
    }
    perf.markMilestone(NODE_PERFORMANCE_MILESTONE_BOOTSTRAP_COMPLETE);
  }

  const moduleLoadList = [];
  Object.defineProperty(process, 'moduleLoadList', {
    value: moduleLoadList,
    configurable: true,
    enumerable: true,
    writable: false
  });

  {
    const bindingObj = Object.create(null);

    const getBinding = process.binding;
    process.binding = function binding(module) {
      module = String(module);
      let mod = bindingObj[module];
      if (typeof mod !== 'object') {
        mod = bindingObj[module] = getBinding(module);
        moduleLoadList.push(`Binding ${module}`);
      }
      return mod;
    };

    const getLinkedBinding = process._linkedBinding;
    process._linkedBinding = function _linkedBinding(module) {
      module = String(module);
      let mod = bindingObj[module];
      if (typeof mod !== 'object')
        mod = bindingObj[module] = getLinkedBinding(module);
      return mod;
    };
  }

  {
    const bindingObj = Object.create(null);

    const getInternalBinding = process._internalBinding;
    delete process._internalBinding;

    internalBinding = function internalBinding(module) {
      let mod = bindingObj[module];
      if (typeof mod !== 'object') {
        mod = bindingObj[module] = getInternalBinding(module);
        moduleLoadList.push(`Internal Binding ${module}`);
      }
      return mod;
    };
  }

  function setupProcessObject() {
    process._setupProcessObject(pushValueToArray);

    function pushValueToArray() {
      for (var i = 0; i < arguments.length; i++)
        this.push(arguments[i]);
    }
  }

  function setupGlobalVariables() {
    Object.defineProperty(global, Symbol.toStringTag, {
      value: 'global',
      writable: false,
      enumerable: false,
      configurable: true
    });
    global.process = process;
    const util = NativeModule.require('util');

    function makeGetter(name) {
      return util.deprecate(function() {
        return this;
      }, `'${name}' is deprecated, use 'global'`, 'DEP0016');
    }

    function makeSetter(name) {
      return util.deprecate(function(value) {
        Object.defineProperty(this, name, {
          configurable: true,
          writable: true,
          enumerable: true,
          value: value
        });
      }, `'${name}' is deprecated, use 'global'`, 'DEP0016');
    }

    Object.defineProperties(global, {
      GLOBAL: {
        configurable: true,
        get: makeGetter('GLOBAL'),
        set: makeSetter('GLOBAL')
      },
      root: {
        configurable: true,
        get: makeGetter('root'),
        set: makeSetter('root')
      }
    });

    // This, as side effect, removes `setupBufferJS` from the buffer binding,
    // and exposes it on `internal/buffer`.
    NativeModule.require('internal/buffer');

    global.Buffer = NativeModule.require('buffer').Buffer;
    process.domain = null;
    process._exiting = false;
  }

  function setupGlobalTimeouts() {
    const timers = NativeModule.require('timers');
    global.clearImmediate = timers.clearImmediate;
    global.clearInterval = timers.clearInterval;
    global.clearTimeout = timers.clearTimeout;
    global.setImmediate = timers.setImmediate;
    global.setInterval = timers.setInterval;
    global.setTimeout = timers.setTimeout;
  }

  function setupGlobalConsole() {
    const originalConsole = global.console;
    const Module = NativeModule.require('module');
    // Setup Node.js global.console
    const wrappedConsole = NativeModule.require('console');
    Object.defineProperty(global, 'console', {
      configurable: true,
      enumerable: false,
      value: wrappedConsole
    });
    setupInspector(originalConsole, wrappedConsole, Module);
  }

  function setupGlobalURL() {
    const { URL, URLSearchParams } = NativeModule.require('internal/url');
    Object.defineProperties(global, {
      URL: {
        value: URL,
        writable: true,
        configurable: true,
        enumerable: false
      },
      URLSearchParams: {
        value: URLSearchParams,
        writable: true,
        configurable: true,
        enumerable: false
      }
    });
  }

  function setupInspector(originalConsole, wrappedConsole, Module) {
    if (!process.config.variables.v8_enable_inspector) {
      return;
    }
    const { addCommandLineAPI, consoleCall } = process.binding('inspector');
    // Setup inspector command line API
    const { makeRequireFunction } = NativeModule.require('internal/module');
    const path = NativeModule.require('path');
    const cwd = tryGetCwd(path);

    const consoleAPIModule = new Module('<inspector console>');
    consoleAPIModule.paths =
        Module._nodeModulePaths(cwd).concat(Module.globalPaths);
    addCommandLineAPI('require', makeRequireFunction(consoleAPIModule));
    const config = {};
    for (const key of Object.keys(wrappedConsole)) {
      if (!originalConsole.hasOwnProperty(key))
        continue;
      // If global console has the same method as inspector console,
      // then wrap these two methods into one. Native wrapper will preserve
      // the original stack.
      wrappedConsole[key] = consoleCall.bind(wrappedConsole,
                                             originalConsole[key],
                                             wrappedConsole[key],
                                             config);
    }
    for (const key of Object.keys(originalConsole)) {
      if (wrappedConsole.hasOwnProperty(key))
        continue;
      wrappedConsole[key] = originalConsole[key];
    }
  }

  function noop() {}

  function setupProcessFatal() {
    const async_wrap = process.binding('async_wrap');
    // Arrays containing hook flags and ids for async_hook calls.
    const { async_hook_fields, async_id_fields } = async_wrap;
    // Internal functions needed to manipulate the stack.
    const { clearAsyncIdStack } = async_wrap;
    const { kAfter, kExecutionAsyncId,
            kDefaultTriggerAsyncId, kStackLength } = async_wrap.constants;

    process._fatalException = function(er) {
      // It's possible that kDefaultTriggerAsyncId was set for a constructor
      // call that threw and was never cleared. So clear it now.
      async_id_fields[kDefaultTriggerAsyncId] = -1;

      if (exceptionHandlerState.captureFn !== null) {
        exceptionHandlerState.captureFn(er);
      } else if (!process.emit('uncaughtException', er)) {
        // If someone handled it, then great.  otherwise, die in C++ land
        // since that means that we'll exit the process, emit the 'exit' event
        try {
          if (!process._exiting) {
            process._exiting = true;
            process.emit('exit', 1);
          }
        } catch (er) {
          // nothing to be done about it at this point.
        }
        return false;
      }

      // If we handled an error, then make sure any ticks get processed
      // by ensuring that the next Immediate cycle isn't empty
      NativeModule.require('timers').setImmediate(noop);

      // Emit the after() hooks now that the exception has been handled.
      if (async_hook_fields[kAfter] > 0) {
        const { emitAfter } = NativeModule.require('internal/async_hooks');
        do {
          emitAfter(async_id_fields[kExecutionAsyncId]);
        } while (async_hook_fields[kStackLength] > 0);
      // Or completely empty the id stack.
      } else {
        clearAsyncIdStack();
      }

      return true;
    };
  }

  function setupV8() {
    // Warm up the map and set iterator preview functions.  V8 compiles
    // functions lazily (unless --nolazy is set) so we need to do this
    // before we turn off --allow_natives_syntax again.
    const v8 = NativeModule.require('internal/v8');
    v8.previewMapIterator(new Map().entries(), 1);
    v8.previewSetIterator(new Set().entries(), 1);
    // Disable --allow_natives_syntax again unless it was explicitly
    // specified on the command line.
    const re = /^--allow[-_]natives[-_]syntax$/;
    if (!process.execArgv.some((s) => re.test(s)))
      process.binding('v8').setFlagsFromString('--noallow_natives_syntax');
  }

  function setupProcessICUVersions() {
    const icu = process.binding('config').hasIntl ?
      process.binding('icu') : undefined;
    if (!icu) return;  // no Intl/ICU: nothing to add here.
    // With no argument, getVersion() returns a comma separated list
    // of possible types.
    const versionTypes = icu.getVersion().split(',');

    for (var n = 0; n < versionTypes.length; n++) {
      var name = versionTypes[n];
      const version = icu.getVersion(name);
      Object.defineProperty(process.versions, name, {
        writable: false,
        enumerable: true,
        value: version
      });
    }
  }

  function tryGetCwd(path) {
    try {
      return process.cwd();
    } catch (ex) {
      // getcwd(3) can fail if the current working directory has been deleted.
      // Fall back to the directory name of the (absolute) executable path.
      // It's not really correct but what are the alternatives?
      return path.dirname(process.execPath);
    }
  }

  function wrapForBreakOnFirstLine(source) {
    if (!process._breakFirstLine)
      return source;
    const fn = `function() {\n\n${source};\n\n}`;
    return `process.binding('inspector').callAndPauseOnStart(${fn}, {})`;
  }

  function evalScript(name) {
    const Module = NativeModule.require('module');
    const path = NativeModule.require('path');
    const cwd = tryGetCwd(path);

    const module = new Module(name);
    module.filename = path.join(cwd, name);
    module.paths = Module._nodeModulePaths(cwd);
    const body = wrapForBreakOnFirstLine(process._eval);
    const script = `global.__filename = ${JSON.stringify(name)};\n` +
                   'global.exports = exports;\n' +
                   'global.module = module;\n' +
                   'global.__dirname = __dirname;\n' +
                   'global.require = require;\n' +
                   'return require("vm").runInThisContext(' +
                   `${JSON.stringify(body)}, { filename: ` +
                   `${JSON.stringify(name)}, displayErrors: true });\n`;
    const result = module._compile(script, `${name}-wrapper`);
    if (process._print_eval) console.log(result);
    // Handle any nextTicks added in the first tick of the program.
    process._tickCallback();
  }

  // Load preload modules
  function preloadModules() {
    if (process._preload_modules) {
      NativeModule.require('module')._preloadModules(process._preload_modules);
    }
  }

  function checkScriptSyntax(source, filename) {
    const Module = NativeModule.require('module');
    const vm = NativeModule.require('vm');
    const internalModule = NativeModule.require('internal/module');

    // remove Shebang
    source = internalModule.stripShebang(source);
    // remove BOM
    source = internalModule.stripBOM(source);
    // wrap it
    source = Module.wrap(source);
    // compile the script, this will throw if it fails
    new vm.Script(source, { displayErrors: true, filename });
  }

  // Below you find a minimal module system, which is used to load the node
  // core modules found in lib/*.js. All core modules are compiled into the
  // node binary, so they can be loaded faster.

  const ContextifyScript = process.binding('contextify').ContextifyScript;
  function runInThisContext(code, options) {
    const script = new ContextifyScript(code, options);
    return script.runInThisContext();
  }

  function NativeModule(id) {
    this.filename = `${id}.js`;
    this.id = id;
    this.exports = {};
    this.loaded = false;
    this.loading = false;
  }

  NativeModule._source = process.binding('natives');
  NativeModule._cache = {};

  const config = process.binding('config');

  NativeModule.require = function(id) {
    if (id === 'native_module') {
      return NativeModule;
    }

    const cached = NativeModule.getCached(id);
    if (cached && (cached.loaded || cached.loading)) {
      return cached.exports;
    }

    if (!NativeModule.exists(id)) {
      // Model the error off the internal/errors.js model, but
      // do not use that module given that it could actually be
      // the one causing the error if there's a bug in Node.js
      const err = new Error(`No such built-in module: ${id}`);
      err.code = 'ERR_UNKNOWN_BUILTIN_MODULE';
      err.name = 'Error [ERR_UNKNOWN_BUILTIN_MODULE]';
      throw err;
    }

    moduleLoadList.push(`NativeModule ${id}`);

    const nativeModule = new NativeModule(id);

    nativeModule.cache();
    nativeModule.compile();

    return nativeModule.exports;
  };

  NativeModule.requireForDeps = function(id) {
    if (!NativeModule.exists(id) ||
        // TODO(TimothyGu): remove when DEP0084 reaches end of life.
        id.startsWith('node-inspect/') ||
        id.startsWith('v8/')) {
      id = `internal/deps/${id}`;
    }
    return NativeModule.require(id);
  };

  NativeModule.getCached = function(id) {
    return NativeModule._cache[id];
  };

  NativeModule.exists = function(id) {
    return NativeModule._source.hasOwnProperty(id);
  };

  if (config.exposeInternals) {
    NativeModule.nonInternalExists = NativeModule.exists;

    NativeModule.isInternal = function(id) {
      return false;
    };
  } else {
    NativeModule.nonInternalExists = function(id) {
      return NativeModule.exists(id) && !NativeModule.isInternal(id);
    };

    NativeModule.isInternal = function(id) {
      return id.startsWith('internal/');
    };
  }


  NativeModule.getSource = function(id) {
    return NativeModule._source[id];
  };

  NativeModule.wrap = function(script) {
    return NativeModule.wrapper[0] + script + NativeModule.wrapper[1];
  };

  NativeModule.wrapper = [
    '(function (exports, require, module, internalBinding, process) {',
    '\n});'
  ];

  NativeModule.prototype.compile = function() {
    var source = NativeModule.getSource(this.id);
    source = NativeModule.wrap(source);

    this.loading = true;

    try {
      const fn = runInThisContext(source, {
        filename: this.filename,
        lineOffset: 0,
        displayErrors: true
      });
      const requireFn = this.id.startsWith('internal/deps/') ?
        NativeModule.requireForDeps :
        NativeModule.require;
      fn(this.exports, requireFn, this, internalBinding, process);

      this.loaded = true;
    } finally {
      this.loading = false;
    }
  };

  NativeModule.prototype.cache = function() {
    NativeModule._cache[this.id] = this;
  };

  startup();
});<|MERGE_RESOLUTION|>--- conflicted
+++ resolved
@@ -222,18 +222,6 @@
             // User passed '-e' or '--eval'
             evalScript('[eval]');
           }
-
-<<<<<<< HEAD
-=======
-        } else if (!process._allowRepl &&
-                   NativeModule.require('tty').isatty(0)) {
-          // We are on an interactive terminal but don't allow the REPL to
-          // start. This is the usual case if Node is used as a shared library.
-          // Calling evalScript is necessary however, because it sets
-          // globals.require to the require function.
-          // Otherwise, require doesn't work.
-          evalScript('[eval]');
->>>>>>> 883795c0
         } else {
           // Read all of stdin - execute it.
           process.stdin.setEncoding('utf8');
