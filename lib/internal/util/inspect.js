--- conflicted
+++ resolved
@@ -87,11 +87,8 @@
   SymbolIterator,
   SymbolPrototypeToString,
   SymbolPrototypeValueOf,
-<<<<<<< HEAD
   SymbolIterator,
   SymbolToPrimitive,
-=======
->>>>>>> 7c3dce0e
   SymbolToStringTag,
   TypedArrayPrototypeGetLength,
   TypedArrayPrototypeGetSymbolToStringTag,
