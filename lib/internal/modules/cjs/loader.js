--- conflicted
+++ resolved
@@ -564,7 +564,6 @@
     return request;
   }
 
-<<<<<<< HEAD
   const parentFilename = parent && parent.filename;
   const cache = Module._resolveFilename.cache;
 
@@ -578,17 +577,6 @@
       cache.get(parentFilename) !== undefined) {
     filename = cache.get(parentFilename)[request];
     if (filename) return filename;
-=======
-  var filename;
-  // do not use the cache
-  // in case: require.resolve('you/request', {paths: []})
-  if (!(options && options.paths)) {
-    if (parent) {
-      filename = parent.resolvedFilenameCache &&
-      parent.resolvedFilenameCache[request];
-      if (filename) return filename;
-    }
->>>>>>> 9e5c5540
   }
 
   var paths;
@@ -624,16 +612,10 @@
     err.code = 'MODULE_NOT_FOUND';
     throw err;
   }
-<<<<<<< HEAD
   if (parentFilename) {
     const tempObj = cache.get(parentFilename) || {};
     tempObj[request] = filename;
     cache.set(parentFilename, tempObj);
-=======
-  if (parent) {
-    parent.resolvedFilenameCache = parent.resolvedFilenameCache || {};
-    parent.resolvedFilenameCache[request] = filename;
->>>>>>> 9e5c5540
   }
   return filename;
 };
