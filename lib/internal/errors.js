/* eslint node-core/documented-errors: "error" */
/* eslint node-core/alphabetize-errors: "error" */
/* eslint node-core/prefer-util-format-errors: "error" */

'use strict';

// The whole point behind this internal module is to allow Node.js to no
// longer be forced to treat every error message change as a semver-major
// change. The NodeError classes here all expose a `code` property whose
// value statically and permanently identifies the error. While the error
// message may change, the code should not.

const kCode = Symbol('code');
const kInfo = Symbol('info');
const messages = new Map();
const codes = {};

const {
  errmap,
  UV_EAI_NODATA,
  UV_EAI_NONAME
} = process.binding('uv');
const { kMaxLength } = process.binding('buffer');
const { defineProperty } = Object;

// Lazily loaded
let util;
let assert;

let internalUtil = null;
function lazyInternalUtil() {
  if (!internalUtil) {
    internalUtil = require('internal/util');
  }
  return internalUtil;
}

let buffer;
function lazyBuffer() {
  if (buffer === undefined)
    buffer = require('buffer').Buffer;
  return buffer;
}

// A specialized Error that includes an additional info property with
// additional information about the error condition.
// It has the properties present in a UVException but with a custom error
// message followed by the uv error code and uv error message.
// It also has its own error code with the original uv error context put into
// `err.info`.
// The context passed into this error must have .code, .syscall and .message,
// and may have .path and .dest.
class SystemError extends Error {
  constructor(key, context) {
    const prefix = getMessage(key, []);
    let message = `${prefix}: ${context.syscall} returned ` +
                  `${context.code} (${context.message})`;

    if (context.path !== undefined)
      message += ` ${context.path}`;
    if (context.dest !== undefined)
      message += ` => ${context.dest}`;

    super(message);
    Object.defineProperty(this, kInfo, {
      configurable: false,
      enumerable: false,
      value: context
    });
    Object.defineProperty(this, kCode, {
      configurable: true,
      enumerable: false,
      value: key,
      writable: true
    });
  }

  get name() {
    return `SystemError [${this[kCode]}]`;
  }

  set name(value) {
    defineProperty(this, 'name', {
      configurable: true,
      enumerable: true,
      value,
      writable: true
    });
  }

  get code() {
    return this[kCode];
  }

  set code(value) {
    defineProperty(this, 'code', {
      configurable: true,
      enumerable: true,
      value,
      writable: true
    });
  }

  get info() {
    return this[kInfo];
  }

  get errno() {
    return this[kInfo].errno;
  }

  set errno(val) {
    this[kInfo].errno = val;
  }

  get syscall() {
    return this[kInfo].syscall;
  }

  set syscall(val) {
    this[kInfo].syscall = val;
  }

  get path() {
    return this[kInfo].path !== undefined ?
      this[kInfo].path.toString() : undefined;
  }

  set path(val) {
    this[kInfo].path = val ?
      lazyBuffer().from(val.toString()) : undefined;
  }

  get dest() {
    return this[kInfo].path !== undefined ?
      this[kInfo].dest.toString() : undefined;
  }

  set dest(val) {
    this[kInfo].dest = val ?
      lazyBuffer().from(val.toString()) : undefined;
  }
}

function makeSystemErrorWithCode(key) {
  return class NodeError extends SystemError {
    constructor(ctx) {
      super(key, ctx);
    }
  };
}

function makeNodeErrorWithCode(Base, key) {
  return class NodeError extends Base {
    constructor(...args) {
      super(getMessage(key, args));
    }

    get name() {
      return `${super.name} [${key}]`;
    }

    set name(value) {
      defineProperty(this, 'name', {
        configurable: true,
        enumerable: true,
        value,
        writable: true
      });
    }

    get code() {
      return key;
    }

    set code(value) {
      defineProperty(this, 'code', {
        configurable: true,
        enumerable: true,
        value,
        writable: true
      });
    }
  };
}

// Utility function for registering the error codes. Only used here. Exported
// *only* to allow for testing.
function E(sym, val, def, ...otherClasses) {
  // Special case for SystemError that formats the error message differently
  // The SystemErrors only have SystemError as their base classes.
  messages.set(sym, val);
  if (def === SystemError) {
    def = makeSystemErrorWithCode(sym);
  } else {
    def = makeNodeErrorWithCode(def, sym);
  }

  if (otherClasses.length !== 0) {
    otherClasses.forEach((clazz) => {
      def[clazz.name] = makeNodeErrorWithCode(clazz, sym);
    });
  }
  codes[sym] = def;
}

function getMessage(key, args) {
  const msg = messages.get(key);

  if (util === undefined) util = require('util');
  if (assert === undefined) assert = require('assert');

  if (typeof msg === 'function') {
    assert(
      msg.length <= args.length, // Default options do not count.
      `Code: ${key}; The provided arguments length (${args.length}) does not ` +
        `match the required ones (${msg.length}).`
    );
    return msg.apply(null, args);
  }

  const expectedLength = (msg.match(/%[dfijoOs]/g) || []).length;
  assert(
    expectedLength === args.length,
    `Code: ${key}; The provided arguments length (${args.length}) does not ` +
      `match the required ones (${expectedLength}).`
  );
  if (args.length === 0)
    return msg;

  args.unshift(msg);
  return util.format.apply(null, args);
}

/**
 * This creates an error compatible with errors produced in the C++
 * function UVException using a context object with data assembled in C++.
 * The goal is to migrate them to ERR_* errors later when compatibility is
 * not a concern.
 *
 * @param {Object} ctx
 * @returns {Error}
 */
function uvException(ctx) {
  const [ code, uvmsg ] = errmap.get(ctx.errno);
  let message = `${code}: ${uvmsg}, ${ctx.syscall}`;

  let path;
  let dest;
  if (ctx.path) {
    path = ctx.path.toString();
    message += ` '${path}'`;
  }
  if (ctx.dest) {
    dest = ctx.dest.toString();
    message += ` -> '${dest}'`;
  }

  // Pass the message to the constructor instead of setting it on the object
  // to make sure it is the same as the one created in C++
  // eslint-disable-next-line no-restricted-syntax
  const err = new Error(message);

  for (const prop of Object.keys(ctx)) {
    if (prop === 'message' || prop === 'path' || prop === 'dest') {
      continue;
    }
    err[prop] = ctx[prop];
  }

  err.code = code;
  if (path) {
    err.path = path;
  }
  if (dest) {
    err.dest = dest;
  }

  Error.captureStackTrace(err, uvException);
  return err;
}

/**
 * This used to be util._errnoException().
 *
 * @param {number} err - A libuv error number
 * @param {string} syscall
 * @param {string} [original]
 * @returns {Error}
 */
function errnoException(err, syscall, original) {
  // TODO(joyeecheung): We have to use the type-checked
  // getSystemErrorName(err) to guard against invalid arguments from users.
  // This can be replaced with [ code ] = errmap.get(err) when this method
  // is no longer exposed to user land.
  if (util === undefined) util = require('util');
  const code = util.getSystemErrorName(err);
  const message = original ?
    `${syscall} ${code} ${original}` : `${syscall} ${code}`;

  // eslint-disable-next-line no-restricted-syntax
  const ex = new Error(message);
  // TODO(joyeecheung): errno is supposed to err, like in uvException
  ex.code = ex.errno = code;
  ex.syscall = syscall;

  Error.captureStackTrace(ex, errnoException);
  return ex;
}

/**
 * This used to be util._exceptionWithHostPort().
 *
 * @param {number} err - A libuv error number
 * @param {string} syscall
 * @param {string} address
 * @param {number} [port]
 * @param {string} [additional]
 * @returns {Error}
 */
function exceptionWithHostPort(err, syscall, address, port, additional) {
  // TODO(joyeecheung): We have to use the type-checked
  // getSystemErrorName(err) to guard against invalid arguments from users.
  // This can be replaced with [ code ] = errmap.get(err) when this method
  // is no longer exposed to user land.
  if (util === undefined) util = require('util');
  const code = util.getSystemErrorName(err);
  let details = '';
  if (port && port > 0) {
    details = ` ${address}:${port}`;
  } else if (address) {
    details = ` ${address}`;
  }
  if (additional) {
    details += ` - Local (${additional})`;
  }

  // eslint-disable-next-line no-restricted-syntax
  const ex = new Error(`${syscall} ${code}${details}`);
  // TODO(joyeecheung): errno is supposed to err, like in uvException
  ex.code = ex.errno = code;
  ex.syscall = syscall;
  ex.address = address;
  if (port) {
    ex.port = port;
  }

  Error.captureStackTrace(ex, exceptionWithHostPort);
  return ex;
}

/**
 * @param {number|string} code - A libuv error number or a c-ares error code
 * @param {string} syscall
 * @param {string} [hostname]
 * @returns {Error}
 */
function dnsException(code, syscall, hostname) {
  // If `code` is of type number, it is a libuv error number, else it is a
  // c-ares error code.
  if (typeof code === 'number') {
    // FIXME(bnoordhuis) Remove this backwards compatibility nonsense and pass
    // the true error to the user. ENOTFOUND is not even a proper POSIX error!
    if (code === UV_EAI_NODATA || code === UV_EAI_NONAME) {
      code = 'ENOTFOUND'; // Fabricated error name.
    } else {
      code = lazyInternalUtil().getSystemErrorName(code);
    }
  }
  const message = `${syscall} ${code}${hostname ? ` ${hostname}` : ''}`;
  // eslint-disable-next-line no-restricted-syntax
  const ex = new Error(message);
  // TODO(joyeecheung): errno is supposed to be a number / err, like in
  // uvException.
  ex.errno = code;
  ex.code = code;
  ex.syscall = syscall;
  if (hostname) {
    ex.hostname = hostname;
  }
  Error.captureStackTrace(ex, dnsException);
  return ex;
}

let maxStack_ErrorName;
let maxStack_ErrorMessage;
/**
 * Returns true if `err.name` and `err.message` are equal to engine-specific
 * values indicating max call stack size has been exceeded.
 * "Maximum call stack size exceeded" in V8.
 *
 * @param {Error} err
 * @returns {boolean}
 */
function isStackOverflowError(err) {
  if (maxStack_ErrorMessage === undefined) {
    try {
      function overflowStack() { overflowStack(); }
      overflowStack();
    } catch (err) {
      maxStack_ErrorMessage = err.message;
      maxStack_ErrorName = err.name;
    }
  }

  return err.name === maxStack_ErrorName &&
         err.message === maxStack_ErrorMessage;
}

function oneOf(expected, thing) {
  assert(typeof thing === 'string', '`thing` has to be of type string');
  if (Array.isArray(expected)) {
    const len = expected.length;
    assert(len > 0,
           'At least one expected value needs to be specified');
    expected = expected.map((i) => String(i));
    if (len > 2) {
      return `one of ${thing} ${expected.slice(0, len - 1).join(', ')}, or ` +
             expected[len - 1];
    } else if (len === 2) {
      return `one of ${thing} ${expected[0]} or ${expected[1]}`;
    } else {
      return `of ${thing} ${expected[0]}`;
    }
  } else {
    return `of ${thing} ${String(expected)}`;
  }
}

module.exports = {
  dnsException,
  errnoException,
  exceptionWithHostPort,
  uvException,
  isStackOverflowError,
  getMessage,
  SystemError,
  codes,
  E // This is exported only to facilitate testing.
};

// To declare an error message, use the E(sym, val, def) function above. The sym
// must be an upper case string. The val can be either a function or a string.
// The def must be an error class.
// The return value of the function must be a string.
// Examples:
// E('EXAMPLE_KEY1', 'This is the error value', Error);
// E('EXAMPLE_KEY2', (a, b) => return `${a} ${b}`, RangeError);
//
// Once an error code has been assigned, the code itself MUST NOT change and
// any given error code must never be reused to identify a different error.
//
// Any error code added here should also be added to the documentation
//
// Note: Please try to keep these in alphabetical order
//
// Note: Node.js specific errors must begin with the prefix ERR_

E('ERR_AMBIGUOUS_ARGUMENT', 'The "%s" argument is ambiguous. %s', TypeError);
E('ERR_ARG_NOT_ITERABLE', '%s must be iterable', TypeError);
E('ERR_ASSERTION', '%s', Error);
E('ERR_ASYNC_CALLBACK', '%s must be a function', TypeError);
E('ERR_ASYNC_TYPE', 'Invalid name for async "type": %s', TypeError);
<<<<<<< HEAD
E('ERR_BROTLI_INITIALIZATION_FAILED', 'Initialization failed', Error);
E('ERR_BUFFER_OUT_OF_BOUNDS', bufferOutOfBounds, RangeError);
=======
E('ERR_BUFFER_OUT_OF_BOUNDS',
  // Using a default argument here is important so the argument is not counted
  // towards `Function#length`.
  (name = undefined) => {
    if (name) {
      return `"${name}" is outside of buffer bounds`;
    }
    return 'Attempt to write outside buffer bounds';
  }, RangeError);
>>>>>>> 5a6b1975
E('ERR_BUFFER_TOO_LARGE',
  `Cannot create a Buffer larger than 0x${kMaxLength.toString(16)} bytes`,
  RangeError);
E('ERR_CANNOT_WATCH_SIGINT', 'Cannot watch for SIGINT signals', Error);
E('ERR_CHILD_CLOSED_BEFORE_REPLY',
  'Child closed before reply received', Error);
E('ERR_CHILD_PROCESS_IPC_REQUIRED',
  "Forked processes must have an IPC channel, missing value 'ipc' in %s",
  Error);
E('ERR_CHILD_PROCESS_STDIO_MAXBUFFER', '%s maxBuffer length exceeded',
  RangeError);
E('ERR_CONSOLE_WRITABLE_STREAM',
  'Console expects a writable stream instance for %s', TypeError);
E('ERR_CPU_USAGE', 'Unable to obtain cpu usage %s', Error);
E('ERR_CRYPTO_CUSTOM_ENGINE_NOT_SUPPORTED',
  'Custom engines not supported by this OpenSSL', Error);
E('ERR_CRYPTO_ECDH_INVALID_FORMAT', 'Invalid ECDH format: %s', TypeError);
E('ERR_CRYPTO_ECDH_INVALID_PUBLIC_KEY',
  'Public key is not valid for specified curve', Error);
E('ERR_CRYPTO_ENGINE_UNKNOWN', 'Engine "%s" was not found', Error);
E('ERR_CRYPTO_FIPS_FORCED',
  'Cannot set FIPS mode, it was forced with --force-fips at startup.', Error);
E('ERR_CRYPTO_FIPS_UNAVAILABLE', 'Cannot set FIPS mode in a non-FIPS build.',
  Error);
E('ERR_CRYPTO_HASH_DIGEST_NO_UTF16', 'hash.digest() does not support UTF-16',
  Error);
E('ERR_CRYPTO_HASH_FINALIZED', 'Digest already called', Error);
E('ERR_CRYPTO_HASH_UPDATE_FAILED', 'Hash update failed', Error);
E('ERR_CRYPTO_INVALID_DIGEST', 'Invalid digest: %s', TypeError);
E('ERR_CRYPTO_INVALID_STATE', 'Invalid state for operation %s', Error);

// Switch to TypeError. The current implementation does not seem right.
E('ERR_CRYPTO_SIGN_KEY_REQUIRED', 'No key provided to sign', Error);
E('ERR_CRYPTO_TIMING_SAFE_EQUAL_LENGTH',
  'Input buffers must have the same length', RangeError);
E('ERR_DNS_SET_SERVERS_FAILED', 'c-ares failed to set servers: "%s" [%s]',
  Error);
E('ERR_DOMAIN_CALLBACK_NOT_AVAILABLE',
  'A callback was registered through ' +
     'process.setUncaughtExceptionCaptureCallback(), which is mutually ' +
     'exclusive with using the `domain` module',
  Error);
E('ERR_DOMAIN_CANNOT_SET_UNCAUGHT_EXCEPTION_CAPTURE',
  'The `domain` module is in use, which is mutually exclusive with calling ' +
     'process.setUncaughtExceptionCaptureCallback()',
  Error);
E('ERR_ENCODING_INVALID_ENCODED_DATA',
  'The encoded data was not valid for encoding %s', TypeError);
E('ERR_ENCODING_NOT_SUPPORTED', 'The "%s" encoding is not supported',
  RangeError);
E('ERR_FALSY_VALUE_REJECTION', 'Promise was rejected with falsy value', Error);
E('ERR_FS_FILE_TOO_LARGE', 'File size (%s) is greater than possible Buffer: ' +
    `${kMaxLength} bytes`,
  RangeError);
E('ERR_FS_INVALID_SYMLINK_TYPE',
  'Symlink type must be one of "dir", "file", or "junction". Received "%s"',
  Error); // Switch to TypeError. The current implementation does not seem right
E('ERR_HTTP2_ALTSVC_INVALID_ORIGIN',
  'HTTP/2 ALTSVC frames require a valid origin', TypeError);
E('ERR_HTTP2_ALTSVC_LENGTH',
  'HTTP/2 ALTSVC frames are limited to 16382 bytes', TypeError);
E('ERR_HTTP2_CONNECT_AUTHORITY',
  ':authority header is required for CONNECT requests', Error);
E('ERR_HTTP2_CONNECT_PATH',
  'The :path header is forbidden for CONNECT requests', Error);
E('ERR_HTTP2_CONNECT_SCHEME',
  'The :scheme header is forbidden for CONNECT requests', Error);
E('ERR_HTTP2_GOAWAY_SESSION',
  'New streams cannot be created after receiving a GOAWAY', Error);
E('ERR_HTTP2_HEADERS_AFTER_RESPOND',
  'Cannot specify additional headers after response initiated', Error);
E('ERR_HTTP2_HEADERS_SENT', 'Response has already been initiated.', Error);
E('ERR_HTTP2_HEADER_SINGLE_VALUE',
  'Header field "%s" must only have a single value', TypeError);
E('ERR_HTTP2_INFO_STATUS_NOT_ALLOWED',
  'Informational status codes cannot be used', RangeError);
E('ERR_HTTP2_INVALID_CONNECTION_HEADERS',
  'HTTP/1 Connection specific headers are forbidden: "%s"', TypeError);
E('ERR_HTTP2_INVALID_HEADER_VALUE',
  'Invalid value "%s" for header "%s"', TypeError);
E('ERR_HTTP2_INVALID_INFO_STATUS',
  'Invalid informational status code: %s', RangeError);
E('ERR_HTTP2_INVALID_PACKED_SETTINGS_LENGTH',
  'Packed settings length must be a multiple of six', RangeError);
E('ERR_HTTP2_INVALID_PSEUDOHEADER',
  '"%s" is an invalid pseudoheader or is used incorrectly', TypeError);
E('ERR_HTTP2_INVALID_SESSION', 'The session has been destroyed', Error);
E('ERR_HTTP2_INVALID_SETTING_VALUE',
  'Invalid value for setting "%s": %s', TypeError, RangeError);
E('ERR_HTTP2_INVALID_STREAM', 'The stream has been destroyed', Error);
E('ERR_HTTP2_MAX_PENDING_SETTINGS_ACK',
  'Maximum number of pending settings acknowledgements', Error);
E('ERR_HTTP2_NO_SOCKET_MANIPULATION',
  'HTTP/2 sockets should not be directly manipulated (e.g. read and written)',
  Error);
E('ERR_HTTP2_OUT_OF_STREAMS',
  'No stream ID is available because maximum stream ID has been reached',
  Error);
E('ERR_HTTP2_PAYLOAD_FORBIDDEN',
  'Responses with %s status must not have a payload', Error);
E('ERR_HTTP2_PING_CANCEL', 'HTTP2 ping cancelled', Error);
E('ERR_HTTP2_PING_LENGTH', 'HTTP2 ping payload must be 8 bytes', RangeError);
E('ERR_HTTP2_PSEUDOHEADER_NOT_ALLOWED',
  'Cannot set HTTP/2 pseudo-headers', TypeError);
E('ERR_HTTP2_PUSH_DISABLED', 'HTTP/2 client has disabled push streams', Error);
E('ERR_HTTP2_SEND_FILE', 'Directories cannot be sent', Error);
E('ERR_HTTP2_SEND_FILE_NOSEEK',
  'Offset or length can only be specified for regular files', Error);
E('ERR_HTTP2_SESSION_ERROR', 'Session closed with error code %s', Error);
E('ERR_HTTP2_SOCKET_BOUND',
  'The socket is already bound to an Http2Session', Error);
E('ERR_HTTP2_STATUS_101',
  'HTTP status code 101 (Switching Protocols) is forbidden in HTTP/2', Error);
E('ERR_HTTP2_STATUS_INVALID', 'Invalid status code: %s', RangeError);
E('ERR_HTTP2_STREAM_CANCEL', 'The pending stream has been canceled', Error);
E('ERR_HTTP2_STREAM_ERROR', 'Stream closed with error code %s', Error);
E('ERR_HTTP2_STREAM_SELF_DEPENDENCY',
  'A stream cannot depend on itself', Error);
E('ERR_HTTP2_TRAILERS_ALREADY_SENT',
  'Trailing headers have already been sent', Error);
E('ERR_HTTP2_TRAILERS_NOT_READY',
  'Trailing headers cannot be sent until after the wantTrailers event is ' +
  'emitted', Error);
E('ERR_HTTP2_UNSUPPORTED_PROTOCOL', 'protocol "%s" is unsupported.', Error);
E('ERR_HTTP_HEADERS_SENT',
  'Cannot %s headers after they are sent to the client', Error);
E('ERR_HTTP_INVALID_HEADER_VALUE',
  'Invalid value "%s" for header "%s"', TypeError);
E('ERR_HTTP_INVALID_STATUS_CODE', 'Invalid status code: %s', RangeError);
E('ERR_HTTP_TRAILER_INVALID',
  'Trailers are invalid with this transfer encoding', Error);
E('ERR_INDEX_OUT_OF_RANGE', 'Index out of range', RangeError);
E('ERR_INSPECTOR_ALREADY_CONNECTED', '%s is already connected', Error);
E('ERR_INSPECTOR_CLOSED', 'Session was closed', Error);
E('ERR_INSPECTOR_NOT_AVAILABLE', 'Inspector is not available', Error);
E('ERR_INSPECTOR_NOT_CONNECTED', 'Session is not connected', Error);
E('ERR_INVALID_ADDRESS_FAMILY', 'Invalid address family: %s', RangeError);
E('ERR_INVALID_ARG_TYPE',
  (name, expected, actual) => {
    assert(typeof name === 'string', "'name' must be a string");

    // determiner: 'must be' or 'must not be'
    let determiner;
    if (typeof expected === 'string' && expected.startsWith('not ')) {
      determiner = 'must not be';
      expected = expected.replace(/^not /, '');
    } else {
      determiner = 'must be';
    }

    let msg;
    if (name.endsWith(' argument')) {
      // For cases like 'first argument'
      msg = `The ${name} ${determiner} ${oneOf(expected, 'type')}`;
    } else {
      const type = name.includes('.') ? 'property' : 'argument';
      msg = `The "${name}" ${type} ${determiner} ${oneOf(expected, 'type')}`;
    }

    // TODO(BridgeAR): Improve the output by showing `null` and similar.
    msg += `. Received type ${typeof actual}`;
    return msg;
  }, TypeError);
E('ERR_INVALID_ARG_VALUE', (name, value, reason = 'is invalid') => {
  let inspected = util.inspect(value);
  if (inspected.length > 128) {
    inspected = `${inspected.slice(0, 128)}...`;
  }
  return `The argument '${name}' ${reason}. Received ${inspected}`;
}, TypeError, RangeError);
E('ERR_INVALID_ASYNC_ID', 'Invalid %s value: %s', RangeError);
E('ERR_INVALID_BUFFER_SIZE',
  'Buffer size must be a multiple of %s', RangeError);
E('ERR_INVALID_CALLBACK', 'Callback must be a function', TypeError);
E('ERR_INVALID_CHAR',
  // Using a default argument here is important so the argument is not counted
  // towards `Function#length`.
  (name, field = undefined) => {
    let msg = `Invalid character in ${name}`;
    if (field !== undefined) {
      msg += ` ["${field}"]`;
    }
    return msg;
  }, TypeError);
E('ERR_INVALID_CURSOR_POS',
  'Cannot set cursor row without setting its column', TypeError);
E('ERR_INVALID_FD',
  '"fd" must be a positive integer: %s', RangeError);
E('ERR_INVALID_FD_TYPE', 'Unsupported fd type: %s', TypeError);
E('ERR_INVALID_FILE_URL_HOST',
  'File URL host must be "localhost" or empty on %s', TypeError);
E('ERR_INVALID_FILE_URL_PATH', 'File URL path %s', TypeError);
E('ERR_INVALID_HANDLE_TYPE', 'This handle type cannot be sent', TypeError);
E('ERR_INVALID_HTTP_TOKEN', '%s must be a valid HTTP token ["%s"]', TypeError);
E('ERR_INVALID_IP_ADDRESS', 'Invalid IP address: %s', TypeError);
E('ERR_INVALID_OPT_VALUE', (name, value) =>
  `The value "${String(value)}" is invalid for option "${name}"`,
  TypeError,
  RangeError);
E('ERR_INVALID_OPT_VALUE_ENCODING',
  'The value "%s" is invalid for option "encoding"', TypeError);
E('ERR_INVALID_PERFORMANCE_MARK',
  'The "%s" performance mark has not been set', Error);
E('ERR_INVALID_PROTOCOL',
  'Protocol "%s" not supported. Expected "%s"',
  TypeError);
E('ERR_INVALID_REPL_EVAL_CONFIG',
  'Cannot specify both "breakEvalOnSigint" and "eval" for REPL', TypeError);
E('ERR_INVALID_RETURN_VALUE', (input, name, value) => {
  let type;
  if (value && value.constructor && value.constructor.name) {
    type = `instance of ${value.constructor.name}`;
  } else {
    type = `type ${typeof value}`;
  }
  return `Expected ${input} to be returned from the "${name}"` +
          ` function but got ${type}.`;
}, TypeError);
E('ERR_INVALID_SYNC_FORK_INPUT',
  'Asynchronous forks do not support Buffer, Uint8Array or string input: %s',
  TypeError);
E('ERR_INVALID_THIS', 'Value of "this" must be of type %s', TypeError);
E('ERR_INVALID_TUPLE', '%s must be an iterable %s tuple', TypeError);
E('ERR_INVALID_URI', 'URI malformed', URIError);
E('ERR_INVALID_URL', 'Invalid URL: %s', TypeError);
E('ERR_INVALID_URL_SCHEME',
  (expected) => `The URL must be ${oneOf(expected, 'scheme')}`, TypeError);
E('ERR_IPC_CHANNEL_CLOSED', 'Channel closed', Error);
E('ERR_IPC_DISCONNECTED', 'IPC channel is already disconnected', Error);
E('ERR_IPC_ONE_PIPE', 'Child process can have only one IPC pipe', Error);
E('ERR_IPC_SYNC_FORK', 'IPC cannot be used with synchronous forks', Error);
E('ERR_METHOD_NOT_IMPLEMENTED', 'The %s method is not implemented', Error);
E('ERR_MISSING_ARGS',
  (...args) => {
    assert(args.length > 0, 'At least one arg needs to be specified');
    let msg = 'The ';
    const len = args.length;
    args = args.map((a) => `"${a}"`);
    switch (len) {
      case 1:
        msg += `${args[0]} argument`;
        break;
      case 2:
        msg += `${args[0]} and ${args[1]} arguments`;
        break;
      default:
        msg += args.slice(0, len - 1).join(', ');
        msg += `, and ${args[len - 1]} arguments`;
        break;
    }
    return `${msg} must be specified`;
  }, TypeError);
E('ERR_MISSING_MODULE', 'Cannot find module %s', Error);
E('ERR_MODULE_RESOLUTION_LEGACY',
  '%s not found by import in %s.' +
    ' Legacy behavior in require() would have found it at %s',
  Error);
E('ERR_MULTIPLE_CALLBACK', 'Callback called multiple times', Error);
E('ERR_NAPI_CONS_FUNCTION', 'Constructor must be a function', TypeError);
E('ERR_NAPI_INVALID_DATAVIEW_ARGS',
  'byte_offset + byte_length should be less than or equal to the size in ' +
    'bytes of the array passed in',
  RangeError);
E('ERR_NAPI_INVALID_TYPEDARRAY_ALIGNMENT',
  'start offset of %s should be a multiple of %s', RangeError);
E('ERR_NAPI_INVALID_TYPEDARRAY_LENGTH',
  'Invalid typed array length', RangeError);
E('ERR_NO_CRYPTO',
  'Node.js is not compiled with OpenSSL crypto support', Error);
E('ERR_NO_ICU',
  '%s is not supported on Node.js compiled without ICU', TypeError);
E('ERR_NO_LONGER_SUPPORTED', '%s is no longer supported', Error);
E('ERR_OUT_OF_RANGE',
  (name, range, value) => {
    let msg = `The value of "${name}" is out of range.`;
    if (range !== undefined) msg += ` It must be ${range}.`;
    msg += ` Received ${value}`;
    return msg;
  }, RangeError);
E('ERR_REQUIRE_ESM', 'Must use import to load ES Module: %s', Error);
E('ERR_SCRIPT_EXECUTION_INTERRUPTED',
  'Script execution was interrupted by `SIGINT`', Error);
E('ERR_SERVER_ALREADY_LISTEN',
  'Listen method has been called more than once without closing.', Error);
E('ERR_SERVER_NOT_RUNNING', 'Server is not running.', Error);
E('ERR_SOCKET_ALREADY_BOUND', 'Socket is already bound', Error);
E('ERR_SOCKET_BAD_BUFFER_SIZE',
  'Buffer size must be a positive integer', TypeError);
E('ERR_SOCKET_BAD_PORT',
  'Port should be > 0 and < 65536. Received %s.', RangeError);
E('ERR_SOCKET_BAD_TYPE',
  'Bad socket type specified. Valid types are: udp4, udp6', TypeError);
E('ERR_SOCKET_BUFFER_SIZE',
  'Could not get or set buffer size',
  SystemError);
E('ERR_SOCKET_CANNOT_SEND', 'Unable to send data', Error);
E('ERR_SOCKET_CLOSED', 'Socket is closed', Error);
E('ERR_SOCKET_DGRAM_NOT_RUNNING', 'Not running', Error);
E('ERR_STDERR_CLOSE', 'process.stderr cannot be closed', Error);
E('ERR_STDOUT_CLOSE', 'process.stdout cannot be closed', Error);
E('ERR_STREAM_CANNOT_PIPE', 'Cannot pipe, not readable', Error);
E('ERR_STREAM_DESTROYED', 'Cannot call %s after a stream was destroyed', Error);
E('ERR_STREAM_NULL_VALUES', 'May not write null values to stream', TypeError);
E('ERR_STREAM_PREMATURE_CLOSE', 'Premature close', Error);
E('ERR_STREAM_PUSH_AFTER_EOF', 'stream.push() after EOF', Error);
E('ERR_STREAM_UNSHIFT_AFTER_END_EVENT',
  'stream.unshift() after end event', Error);
E('ERR_STREAM_WRAP', 'Stream has StringDecoder set or is in objectMode', Error);
E('ERR_STREAM_WRITE_AFTER_END', 'write after end', Error);
E('ERR_SYSTEM_ERROR', 'A system error occurred', SystemError);
E('ERR_TLS_CERT_ALTNAME_INVALID',
  'Hostname/IP does not match certificate\'s altnames: %s', Error);
E('ERR_TLS_DH_PARAM_SIZE', 'DH parameter size %s is less than 2048', Error);
E('ERR_TLS_HANDSHAKE_TIMEOUT', 'TLS handshake timeout', Error);
E('ERR_TLS_RENEGOTIATION_DISABLED',
  'TLS session renegotiation disabled for this socket', Error);

// This should probably be a `TypeError`.
E('ERR_TLS_REQUIRED_SERVER_NAME',
  '"servername" is required parameter for Server.addContext', Error);
E('ERR_TLS_SESSION_ATTACK', 'TLS session renegotiation attack detected', Error);
E('ERR_TLS_SNI_FROM_SERVER',
  'Cannot issue SNI from a TLS server-side socket', Error);
E('ERR_TRACE_EVENTS_CATEGORY_REQUIRED',
  'At least one category is required', TypeError);
E('ERR_TRACE_EVENTS_UNAVAILABLE', 'Trace events are unavailable', Error);
E('ERR_TRANSFORM_ALREADY_TRANSFORMING',
  'Calling transform done when still transforming', Error);

// This should probably be a `RangeError`.
E('ERR_TRANSFORM_WITH_LENGTH_0',
  'Calling transform done when writableState.length != 0', Error);
E('ERR_TTY_INIT_FAILED', 'TTY initialization failed', SystemError);
E('ERR_UNCAUGHT_EXCEPTION_CAPTURE_ALREADY_SET',
  '`process.setupUncaughtExceptionCapture()` was called while a capture ' +
    'callback was already active',
  Error);
E('ERR_UNESCAPED_CHARACTERS', '%s contains unescaped characters', TypeError);
E('ERR_UNHANDLED_ERROR',
  // Using a default argument here is important so the argument is not counted
  // towards `Function#length`.
  (err = undefined) => {
    const msg = 'Unhandled error.';
    if (err === undefined) return msg;
    return `${msg} (${err})`;
  }, Error);
E('ERR_UNKNOWN_CREDENTIAL', '%s identifier does not exist: %s', Error);
E('ERR_UNKNOWN_ENCODING', 'Unknown encoding: %s', TypeError);

// This should probably be a `TypeError`.
E('ERR_UNKNOWN_FILE_EXTENSION', 'Unknown file extension: %s', Error);
E('ERR_UNKNOWN_MODULE_FORMAT', 'Unknown module format: %s', RangeError);
E('ERR_UNKNOWN_SIGNAL', 'Unknown signal: %s', TypeError);
E('ERR_UNKNOWN_STDIN_TYPE', 'Unknown stdin file type', Error);

// This should probably be a `TypeError`.
E('ERR_UNKNOWN_STREAM_TYPE', 'Unknown stream file type', Error);
E('ERR_V8BREAKITERATOR',
  'Full ICU data not installed. See https://github.com/nodejs/node/wiki/Intl',
  Error);

// This should probably be a `TypeError`.
E('ERR_VALID_PERFORMANCE_ENTRY_TYPE',
  'At least one valid performance entry type is required', Error);
E('ERR_VM_MODULE_ALREADY_LINKED', 'Module has already been linked', Error);
E('ERR_VM_MODULE_DIFFERENT_CONTEXT',
  'Linked modules must use the same context', Error);
E('ERR_VM_MODULE_LINKING_ERRORED',
  'Linking has already failed for the provided module', Error);
E('ERR_VM_MODULE_NOT_LINKED',
  'Module must be linked before it can be instantiated', Error);
E('ERR_VM_MODULE_NOT_MODULE',
  'Provided module is not an instance of Module', Error);
E('ERR_VM_MODULE_STATUS', 'Module status %s', Error);
E('ERR_ZLIB_INITIALIZATION_FAILED', 'Initialization failed', Error);<|MERGE_RESOLUTION|>--- conflicted
+++ resolved
@@ -461,10 +461,7 @@
 E('ERR_ASSERTION', '%s', Error);
 E('ERR_ASYNC_CALLBACK', '%s must be a function', TypeError);
 E('ERR_ASYNC_TYPE', 'Invalid name for async "type": %s', TypeError);
-<<<<<<< HEAD
 E('ERR_BROTLI_INITIALIZATION_FAILED', 'Initialization failed', Error);
-E('ERR_BUFFER_OUT_OF_BOUNDS', bufferOutOfBounds, RangeError);
-=======
 E('ERR_BUFFER_OUT_OF_BOUNDS',
   // Using a default argument here is important so the argument is not counted
   // towards `Function#length`.
@@ -474,7 +471,6 @@
     }
     return 'Attempt to write outside buffer bounds';
   }, RangeError);
->>>>>>> 5a6b1975
 E('ERR_BUFFER_TOO_LARGE',
   `Cannot create a Buffer larger than 0x${kMaxLength.toString(16)} bytes`,
   RangeError);
