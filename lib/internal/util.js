'use strict';

const binding = process.binding('util');

const kArrowMessagePrivateSymbolIndex = binding['arrow_message_private_symbol'];
const kDecoratedPrivateSymbolIndex = binding['decorated_private_symbol'];

// The `buffer` module uses this. Defining it here instead of in the public
// `util` module makes it accessible without having to `require('util')` there.
exports.customInspectSymbol = Symbol('util.inspect.custom');

// Mark that a method should not be used.
// Returns a modified function which warns once by default.
// If --no-deprecation is set, then it is a no-op.
exports.deprecate = function deprecate(fn, msg, code) {
  // Allow for deprecating things in the process of starting up.
  if (global.process === undefined) {
    return function() {
      return exports.deprecate(fn, msg, code).apply(this, arguments);
    };
  }

  if (process.noDeprecation === true) {
    return fn;
  }

  if (code !== undefined && typeof code !== 'string')
    throw new TypeError('`code` argument must be a string');

  var warned = false;
  function deprecated() {
    if (!warned) {
      warned = true;
      if (code !== undefined) {
        process.emitWarning(msg, 'DeprecationWarning', code, deprecated);
      } else {
        process.emitWarning(msg, 'DeprecationWarning', deprecated);
      }
    }
    if (new.target) {
      return Reflect.construct(fn, arguments, new.target);
    }
    return fn.apply(this, arguments);
  }

  // The wrapper will keep the same prototype as fn to maintain prototype chain
  Object.setPrototypeOf(deprecated, fn);
  if (fn.prototype) {
    // Setting this (rather than using Object.setPrototype, as above) ensures
    // that calling the unwrapped constructor gives an instanceof the wrapped
    // constructor.
    deprecated.prototype = fn.prototype;
  }

  return deprecated;
};

exports.decorateErrorStack = function decorateErrorStack(err) {
  if (!(exports.isError(err) && err.stack) ||
      binding.getHiddenValue(err, kDecoratedPrivateSymbolIndex) === true)
    return;

  const arrow = binding.getHiddenValue(err, kArrowMessagePrivateSymbolIndex);

  if (arrow) {
    err.stack = arrow + err.stack;
    binding.setHiddenValue(err, kDecoratedPrivateSymbolIndex, true);
  }
};

exports.isError = function isError(e) {
  return exports.objectToString(e) === '[object Error]' || e instanceof Error;
};

exports.objectToString = function objectToString(o) {
  return Object.prototype.toString.call(o);
};

const noCrypto = !process.versions.openssl;
exports.assertCrypto = function() {
  if (noCrypto)
    throw new Error('Node.js is not compiled with openssl crypto support');
};

exports.kIsEncodingSymbol = Symbol('node.isEncoding');

// The loop should only run at most twice, retrying with lowercased enc
// if there is no match in the first pass.
// We use a loop instead of branching to retry with a helper
// function in order to avoid the performance hit.
// Return undefined if there is no match.
exports.normalizeEncoding = function normalizeEncoding(enc) {
  if (!enc) return 'utf8';
  var retried;
  while (true) {
    switch (enc) {
      case 'utf8':
      case 'utf-8':
        return 'utf8';
      case 'ucs2':
      case 'ucs-2':
      case 'utf16le':
      case 'utf-16le':
        return 'utf16le';
      case 'latin1':
      case 'binary':
        return 'latin1';
      case 'base64':
      case 'ascii':
      case 'hex':
        return enc;
      default:
        if (retried) return; // undefined
        enc = ('' + enc).toLowerCase();
        retried = true;
    }
  }
};

// Filters duplicate strings. Used to support functions in crypto and tls
// modules. Implemented specifically to maintain existing behaviors in each.
exports.filterDuplicateStrings = function filterDuplicateStrings(items, low) {
  const map = new Map();
  for (var i = 0; i < items.length; i++) {
    const item = items[i];
    const key = item.toLowerCase();
    if (low) {
      map.set(key, key);
    } else {
      map.set(key, item);
    }
  }
  return Array.from(map.values()).sort();
};

exports.cachedResult = function cachedResult(fn) {
  var result;
  return () => {
    if (result === undefined)
      result = fn();
    return result.slice();
  };
};

/*
 * Implementation of ToInteger as per ECMAScript Specification
 * Refer: http://www.ecma-international.org/ecma-262/6.0/#sec-tointeger
 */
const toInteger = exports.toInteger = function toInteger(argument) {
  const number = +argument;
  return Number.isNaN(number) ? 0 : Math.trunc(number);
};

/*
 * Implementation of ToLength as per ECMAScript Specification
 * Refer: http://www.ecma-international.org/ecma-262/6.0/#sec-tolength
 */
exports.toLength = function toLength(argument) {
  const len = toInteger(argument);
  return len <= 0 ? 0 : Math.min(len, Number.MAX_SAFE_INTEGER);
};

// Useful for Wrapping an ES6 Class with a constructor Function that
// does not require the new keyword. For instance:
//   class A { constructor(x) {this.x = x;}}
//   const B = createClassWrapper(A);
//   B() instanceof A // true
//   B() instanceof B // true
exports.createClassWrapper = function createClassWrapper(type) {
  const fn = function(...args) {
    return Reflect.construct(type, args, new.target || type);
  };
<<<<<<< HEAD
  // Mask the wrapper function name and length values
  Object.defineProperties(fn, {
    name: {value: type.name},
    length: {value: type.length}
  });
  Object.setPrototypeOf(fn, type);
  fn.prototype = type.prototype;
  return fn;
=======
};

/*
 * Implementation of ToInteger as per ECMAScript Specification
 * Refer: http://www.ecma-international.org/ecma-262/6.0/#sec-tointeger
 */
const toInteger = exports.toInteger = function toInteger(argument) {
  const number = +argument;
  return Number.isNaN(number) ? 0 : Math.trunc(number);
};

/*
 * Implementation of ToLength as per ECMAScript Specification
 * Refer: http://www.ecma-international.org/ecma-262/6.0/#sec-tolength
 */
exports.toLength = function toLength(argument) {
  const len = toInteger(argument);
  return len <= 0 ? 0 : Math.min(len, Number.MAX_SAFE_INTEGER);
>>>>>>> 7d4f1c78
};<|MERGE_RESOLUTION|>--- conflicted
+++ resolved
@@ -170,7 +170,6 @@
   const fn = function(...args) {
     return Reflect.construct(type, args, new.target || type);
   };
-<<<<<<< HEAD
   // Mask the wrapper function name and length values
   Object.defineProperties(fn, {
     name: {value: type.name},
@@ -179,7 +178,6 @@
   Object.setPrototypeOf(fn, type);
   fn.prototype = type.prototype;
   return fn;
-=======
 };
 
 /*
@@ -198,5 +196,4 @@
 exports.toLength = function toLength(argument) {
   const len = toInteger(argument);
   return len <= 0 ? 0 : Math.min(len, Number.MAX_SAFE_INTEGER);
->>>>>>> 7d4f1c78
 };