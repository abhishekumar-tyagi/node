--- conflicted
+++ resolved
@@ -290,10 +290,6 @@
         address = message.address;
     }
 
-<<<<<<< HEAD
-=======
-    let constructor = RoundRobinHandle;
->>>>>>> 8fb5fe28
     // UDP is exempt from round-robin connection balancing for what should
     // be obvious reasons: it's connectionless. There is nothing to send to
     // the workers except raw datagrams and that's pointless.
