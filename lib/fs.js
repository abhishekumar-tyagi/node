// Copyright Joyent, Inc. and other Node contributors.
//
// Permission is hereby granted, free of charge, to any person obtaining a
// copy of this software and associated documentation files (the
// "Software"), to deal in the Software without restriction, including
// without limitation the rights to use, copy, modify, merge, publish,
// distribute, sublicense, and/or sell copies of the Software, and to permit
// persons to whom the Software is furnished to do so, subject to the
// following conditions:
//
// The above copyright notice and this permission notice shall be included
// in all copies or substantial portions of the Software.
//
// THE SOFTWARE IS PROVIDED "AS IS", WITHOUT WARRANTY OF ANY KIND, EXPRESS
// OR IMPLIED, INCLUDING BUT NOT LIMITED TO THE WARRANTIES OF
// MERCHANTABILITY, FITNESS FOR A PARTICULAR PURPOSE AND NONINFRINGEMENT. IN
// NO EVENT SHALL THE AUTHORS OR COPYRIGHT HOLDERS BE LIABLE FOR ANY CLAIM,
// DAMAGES OR OTHER LIABILITY, WHETHER IN AN ACTION OF CONTRACT, TORT OR
// OTHERWISE, ARISING FROM, OUT OF OR IN CONNECTION WITH THE SOFTWARE OR THE
// USE OR OTHER DEALINGS IN THE SOFTWARE.

// Maintainers, keep in mind that ES1-style octal literals (`0666`) are not
// allowed in strict mode. Use ES6-style octal literals instead (`0o666`).

'use strict';

const constants = process.binding('constants').fs;
const { S_IFMT, S_IFREG, S_IFLNK } = constants;
const util = require('util');
const pathModule = require('path');
const { isUint8Array } = process.binding('util');

const binding = process.binding('fs');
const fs = exports;
const Buffer = require('buffer').Buffer;
const Stream = require('stream').Stream;
const EventEmitter = require('events');
const FSReqWrap = binding.FSReqWrap;
const FSEvent = process.binding('fs_event_wrap').FSEvent;
const internalFS = require('internal/fs');
const internalURL = require('internal/url');
const internalUtil = require('internal/util');
const assertEncoding = internalFS.assertEncoding;
const stringToFlags = internalFS.stringToFlags;
const getPathFromURL = internalURL.getPathFromURL;

Object.defineProperty(exports, 'constants', {
  configurable: false,
  enumerable: true,
  value: constants
});

const Readable = Stream.Readable;
const Writable = Stream.Writable;

const kMinPoolSpace = 128;
const kMaxLength = require('buffer').kMaxLength;

const isWindows = process.platform === 'win32';

const DEBUG = process.env.NODE_DEBUG && /fs/.test(process.env.NODE_DEBUG);
const errnoException = util._errnoException;

function getOptions(options, defaultOptions) {
  if (options === null || options === undefined ||
      typeof options === 'function') {
    return defaultOptions;
  }

  if (typeof options === 'string') {
    defaultOptions = util._extend({}, defaultOptions);
    defaultOptions.encoding = options;
    options = defaultOptions;
  } else if (typeof options !== 'object') {
    throw new TypeError('"options" must be a string or an object, got ' +
                        typeof options + ' instead.');
  }

  if (options.encoding !== 'buffer')
    assertEncoding(options.encoding);
  return options;
}

function copyObject(source) {
  var target = {};
  for (var key in source)
    target[key] = source[key];
  return target;
}

function rethrow() {
  // TODO(thefourtheye) Throw error instead of warning in major version > 7
  process.emitWarning(
    'Calling an asynchronous function without callback is deprecated.',
    'DeprecationWarning', 'DEP0013', rethrow
  );

  // Only enable in debug mode. A backtrace uses ~1000 bytes of heap space and
  // is fairly slow to generate.
  if (DEBUG) {
    var backtrace = new Error();
    return function(err) {
      if (err) {
        backtrace.stack = err.name + ': ' + err.message +
                          backtrace.stack.substr(backtrace.name.length);
        throw backtrace;
      }
    };
  }

  return function(err) {
    if (err) {
      throw err;  // Forgot a callback but don't know where? Use NODE_DEBUG=fs
    }
  };
}

function maybeCallback(cb) {
  return typeof cb === 'function' ? cb : rethrow();
}

// Ensure that callbacks run in the global context. Only use this function
// for callbacks that are passed to the binding layer, callbacks that are
// invoked from JS already run in the proper scope.
function makeCallback(cb) {
  if (cb === undefined) {
    return rethrow();
  }

  if (typeof cb !== 'function') {
    throw new TypeError('"callback" argument must be a function');
  }

  return function() {
    return cb.apply(null, arguments);
  };
}

// Special case of `makeCallback()` that is specific to async `*stat()` calls as
// an optimization, since the data passed back to the callback needs to be
// transformed anyway.
function makeStatsCallback(cb) {
  if (cb === undefined) {
    return rethrow();
  }

  if (typeof cb !== 'function') {
    throw new TypeError('"callback" argument must be a function');
  }

  return function(err) {
    if (err) return cb(err);
    cb(err, statsFromValues());
  };
}

function nullCheck(path, callback) {
  if (('' + path).indexOf('\u0000') !== -1) {
    var er = new Error('Path must be a string without null bytes');
    er.code = 'ENOENT';
    if (typeof callback !== 'function')
      throw er;
    process.nextTick(callback, er);
    return false;
  }
  return true;
}

function isFd(path) {
  return (path >>> 0) === path;
}

// Constructor for file stats.
function Stats(
    dev,
    mode,
    nlink,
    uid,
    gid,
    rdev,
    blksize,
    ino,
    size,
    blocks,
    atim_msec,
    mtim_msec,
    ctim_msec,
    birthtim_msec) {
  this.dev = dev;
  this.mode = mode;
  this.nlink = nlink;
  this.uid = uid;
  this.gid = gid;
  this.rdev = rdev;
  this.blksize = blksize;
  this.ino = ino;
  this.size = size;
  this.blocks = blocks;
<<<<<<< HEAD
  this.atime = new Date(atim_msec + 0.5);
  this.mtime = new Date(mtim_msec + 0.5);
  this.ctime = new Date(ctim_msec + 0.5);
  this.birthtime = new Date(birthtim_msec + 0.5);
=======
  this._atim_msec = atim_msec;
  this._mtim_msec = mtim_msec;
  this._ctim_msec = ctim_msec;
  this._birthtim_msec = birthtim_msec;
>>>>>>> 235cbbe4
}
fs.Stats = Stats;

// defining the properties in this fashion (explicitly with no loop or factory)
// has been shown to be the most performant on V8 contemp.
// Ref: https://github.com/nodejs/node/pull/12818
Object.defineProperties(Stats.prototype, {
  atime: {
    configurable: true,
    enumerable: true,
    get() {
      return this._atime !== undefined ?
          this._atime :
          (this._atime = new Date(this._atim_msec + 0.5));
    },
    set(value) { return this._atime = value; }
  },
  mtime: {
    configurable: true,
    enumerable: true,
    get() {
      return this._mtime !== undefined ?
          this._mtime :
          (this._mtime = new Date(this._mtim_msec + 0.5));
    },
    set(value) { return this._mtime = value; }
  },
  ctime: {
    configurable: true,
    enumerable: true,
    get() {
      return this._ctime !== undefined ?
        this._ctime :
        (this._ctime = new Date(this._ctim_msec + 0.5));
    },
    set(value) { return this._ctime = value; }
  },
  birthtime: {
    configurable: true,
    enumerable: true,
    get() {
      return this._birthtime !== undefined ?
        this._birthtime :
        (this._birthtime = new Date(this._birthtim_msec + 0.5));
    },
    set(value) { return this._birthtime = value; }
  },
});

Stats.prototype.toJSON = function toJSON() {
  return {
    dev: this.dev,
    mode: this.mode,
    nlink: this.nlink,
    uid: this.uid,
    gid: this.gid,
    rdev: this.rdev,
    blksize: this.blksize,
    ino: this.ino,
    size: this.size,
    blocks: this.blocks,
    atime: this.atime,
    ctime: this.ctime,
    mtime: this.mtime,
    birthtime: this.birthtime
  };
};


Stats.prototype._checkModeProperty = function(property) {
  return ((this.mode & S_IFMT) === property);
};

Stats.prototype.isDirectory = function() {
  return this._checkModeProperty(constants.S_IFDIR);
};

Stats.prototype.isFile = function() {
  return this._checkModeProperty(S_IFREG);
};

Stats.prototype.isBlockDevice = function() {
  return this._checkModeProperty(constants.S_IFBLK);
};

Stats.prototype.isCharacterDevice = function() {
  return this._checkModeProperty(constants.S_IFCHR);
};

Stats.prototype.isSymbolicLink = function() {
  return this._checkModeProperty(S_IFLNK);
};

Stats.prototype.isFIFO = function() {
  return this._checkModeProperty(constants.S_IFIFO);
};

Stats.prototype.isSocket = function() {
  return this._checkModeProperty(constants.S_IFSOCK);
};

const statValues = binding.getStatValues();

function statsFromValues() {
  return new Stats(statValues[0], statValues[1], statValues[2], statValues[3],
                   statValues[4], statValues[5],
                   statValues[6] < 0 ? undefined : statValues[6], statValues[7],
                   statValues[8], statValues[9] < 0 ? undefined : statValues[9],
                   statValues[10], statValues[11], statValues[12],
                   statValues[13]);
}

// Don't allow mode to accidentally be overwritten.
Object.defineProperties(fs, {
  F_OK: {enumerable: true, value: constants.F_OK || 0},
  R_OK: {enumerable: true, value: constants.R_OK || 0},
  W_OK: {enumerable: true, value: constants.W_OK || 0},
  X_OK: {enumerable: true, value: constants.X_OK || 0},
});

function handleError(val, callback) {
  if (val instanceof Error) {
    if (typeof callback === 'function') {
      process.nextTick(callback, val);
      return true;
    } else throw val;
  }
  return false;
}

fs.access = function(path, mode, callback) {
  if (typeof mode === 'function') {
    callback = mode;
    mode = fs.F_OK;
  } else if (typeof callback !== 'function') {
    throw new TypeError('"callback" argument must be a function');
  }

  if (handleError((path = getPathFromURL(path)), callback))
    return;

  if (!nullCheck(path, callback))
    return;

  mode = mode | 0;
  var req = new FSReqWrap();
  req.oncomplete = makeCallback(callback);
  binding.access(pathModule._makeLong(path), mode, req);
};

fs.accessSync = function(path, mode) {
  handleError((path = getPathFromURL(path)));
  nullCheck(path);

  if (mode === undefined)
    mode = fs.F_OK;
  else
    mode = mode | 0;

  binding.access(pathModule._makeLong(path), mode);
};

fs.exists = function(path, callback) {
  if (handleError((path = getPathFromURL(path)), cb))
    return;
  if (!nullCheck(path, cb)) return;
  var req = new FSReqWrap();
  req.oncomplete = cb;
  binding.stat(pathModule._makeLong(path), req);
  function cb(err) {
    if (callback) callback(err ? false : true);
  }
};

fs.existsSync = function(path) {
  try {
    handleError((path = getPathFromURL(path)));
    nullCheck(path);
    binding.stat(pathModule._makeLong(path));
    return true;
  } catch (e) {
    return false;
  }
};

fs.readFile = function(path, options, callback) {
  callback = maybeCallback(callback || options);
  options = getOptions(options, { flag: 'r' });

  if (handleError((path = getPathFromURL(path)), callback))
    return;
  if (!nullCheck(path, callback))
    return;

  var context = new ReadFileContext(callback, options.encoding);
  context.isUserFd = isFd(path); // file descriptor ownership
  var req = new FSReqWrap();
  req.context = context;
  req.oncomplete = readFileAfterOpen;

  if (context.isUserFd) {
    process.nextTick(function() {
      req.oncomplete(null, path);
    });
    return;
  }

  binding.open(pathModule._makeLong(path),
               stringToFlags(options.flag || 'r'),
               0o666,
               req);
};

const kReadFileBufferLength = 8 * 1024;

function ReadFileContext(callback, encoding) {
  this.fd = undefined;
  this.isUserFd = undefined;
  this.size = undefined;
  this.callback = callback;
  this.buffers = null;
  this.buffer = null;
  this.pos = 0;
  this.encoding = encoding;
  this.err = null;
}

ReadFileContext.prototype.read = function() {
  var buffer;
  var offset;
  var length;

  if (this.size === 0) {
    buffer = this.buffer = Buffer.allocUnsafeSlow(kReadFileBufferLength);
    offset = 0;
    length = kReadFileBufferLength;
  } else {
    buffer = this.buffer;
    offset = this.pos;
    length = this.size - this.pos;
  }

  var req = new FSReqWrap();
  req.oncomplete = readFileAfterRead;
  req.context = this;

  binding.read(this.fd, buffer, offset, length, -1, req);
};

ReadFileContext.prototype.close = function(err) {
  var req = new FSReqWrap();
  req.oncomplete = readFileAfterClose;
  req.context = this;
  this.err = err;

  if (this.isUserFd) {
    process.nextTick(function() {
      req.oncomplete(null);
    });
    return;
  }

  binding.close(this.fd, req);
};

function readFileAfterOpen(err, fd) {
  var context = this.context;

  if (err) {
    context.callback(err);
    return;
  }

  context.fd = fd;

  var req = new FSReqWrap();
  req.oncomplete = readFileAfterStat;
  req.context = context;
  binding.fstat(fd, req);
}

function readFileAfterStat(err) {
  var context = this.context;

  if (err)
    return context.close(err);

  // Use stats array directly to avoid creating an fs.Stats instance just for
  // our internal use.
  var size;
  if ((statValues[1/*mode*/] & S_IFMT) === S_IFREG)
    size = context.size = statValues[8/*size*/];
  else
    size = context.size = 0;

  if (size === 0) {
    context.buffers = [];
    context.read();
    return;
  }

  if (size > kMaxLength) {
    err = new RangeError('File size is greater than possible Buffer: ' +
                         `0x${kMaxLength.toString(16)} bytes`);
    return context.close(err);
  }

  context.buffer = Buffer.allocUnsafeSlow(size);
  context.read();
}

function readFileAfterRead(err, bytesRead) {
  var context = this.context;

  if (err)
    return context.close(err);

  if (bytesRead === 0)
    return context.close();

  context.pos += bytesRead;

  if (context.size !== 0) {
    if (context.pos === context.size)
      context.close();
    else
      context.read();
  } else {
    // unknown size, just read until we don't get bytes.
    context.buffers.push(context.buffer.slice(0, bytesRead));
    context.read();
  }
}

function readFileAfterClose(err) {
  var context = this.context;
  var buffer = null;
  var callback = context.callback;

  if (context.err || err)
    return callback(context.err || err);

  if (context.size === 0)
    buffer = Buffer.concat(context.buffers, context.pos);
  else if (context.pos < context.size)
    buffer = context.buffer.slice(0, context.pos);
  else
    buffer = context.buffer;

  if (context.encoding) {
    return tryToString(buffer, context.encoding, callback);
  }

  callback(null, buffer);
}

function tryToString(buf, encoding, callback) {
  try {
    buf = buf.toString(encoding);
  } catch (err) {
    return callback(err);
  }
  callback(null, buf);
}

function tryStatSync(fd, isUserFd) {
  var threw = true;
  try {
    binding.fstat(fd);
    threw = false;
  } finally {
    if (threw && !isUserFd) fs.closeSync(fd);
  }
  return !threw;
}

function tryCreateBuffer(size, fd, isUserFd) {
  var threw = true;
  var buffer;
  try {
    buffer = Buffer.allocUnsafe(size);
    threw = false;
  } finally {
    if (threw && !isUserFd) fs.closeSync(fd);
  }
  return buffer;
}

function tryReadSync(fd, isUserFd, buffer, pos, len) {
  var threw = true;
  var bytesRead;
  try {
    bytesRead = fs.readSync(fd, buffer, pos, len);
    threw = false;
  } finally {
    if (threw && !isUserFd) fs.closeSync(fd);
  }
  return bytesRead;
}

fs.readFileSync = function(path, options) {
  options = getOptions(options, { flag: 'r' });
  var isUserFd = isFd(path); // file descriptor ownership
  var fd = isUserFd ? path : fs.openSync(path, options.flag || 'r', 0o666);

  // Use stats array directly to avoid creating an fs.Stats instance just for
  // our internal use.
  var size;
  if (tryStatSync(fd, isUserFd) && (statValues[1/*mode*/] & S_IFMT) === S_IFREG)
    size = statValues[8/*size*/];
  else
    size = 0;
  var pos = 0;
  var buffer; // single buffer with file data
  var buffers; // list for when size is unknown

  if (size === 0) {
    buffers = [];
  } else {
    buffer = tryCreateBuffer(size, fd, isUserFd);
  }

  var bytesRead;

  if (size !== 0) {
    do {
      bytesRead = tryReadSync(fd, isUserFd, buffer, pos, size - pos);
      pos += bytesRead;
    } while (bytesRead !== 0 && pos < size);
  } else {
    do {
      // the kernel lies about many files.
      // Go ahead and try to read some bytes.
      buffer = Buffer.allocUnsafe(8192);
      bytesRead = tryReadSync(fd, isUserFd, buffer, 0, 8192);
      if (bytesRead !== 0) {
        buffers.push(buffer.slice(0, bytesRead));
      }
      pos += bytesRead;
    } while (bytesRead !== 0);
  }

  if (!isUserFd)
    fs.closeSync(fd);

  if (size === 0) {
    // data was collected into the buffers list.
    buffer = Buffer.concat(buffers, pos);
  } else if (pos < size) {
    buffer = buffer.slice(0, pos);
  }

  if (options.encoding) buffer = buffer.toString(options.encoding);
  return buffer;
};


// Yes, the follow could be easily DRYed up but I provide the explicit
// list to make the arguments clear.

fs.close = function(fd, callback) {
  var req = new FSReqWrap();
  req.oncomplete = makeCallback(callback);
  binding.close(fd, req);
};

fs.closeSync = function(fd) {
  return binding.close(fd);
};

function modeNum(m, def) {
  if (typeof m === 'number')
    return m;
  if (typeof m === 'string')
    return parseInt(m, 8);
  if (def)
    return modeNum(def);
  return undefined;
}

fs.open = function(path, flags, mode, callback_) {
  var callback = makeCallback(arguments[arguments.length - 1]);
  mode = modeNum(mode, 0o666);

  if (handleError((path = getPathFromURL(path)), callback))
    return;
  if (!nullCheck(path, callback)) return;

  var req = new FSReqWrap();
  req.oncomplete = callback;

  binding.open(pathModule._makeLong(path),
               stringToFlags(flags),
               mode,
               req);
};

fs.openSync = function(path, flags, mode) {
  mode = modeNum(mode, 0o666);
  handleError((path = getPathFromURL(path)));
  nullCheck(path);
  return binding.open(pathModule._makeLong(path), stringToFlags(flags), mode);
};

fs.read = function(fd, buffer, offset, length, position, callback) {
  if (length === 0) {
    return process.nextTick(function() {
      callback && callback(null, 0, buffer);
    });
  }

  function wrapper(err, bytesRead) {
    // Retain a reference to buffer so that it can't be GC'ed too soon.
    callback && callback(err, bytesRead || 0, buffer);
  }

  var req = new FSReqWrap();
  req.oncomplete = wrapper;

  binding.read(fd, buffer, offset, length, position, req);
};

Object.defineProperty(fs.read, internalUtil.customPromisifyArgs,
                      { value: ['bytesRead', 'buffer'], enumerable: false });

fs.readSync = function(fd, buffer, offset, length, position) {
  if (length === 0) {
    return 0;
  }

  return binding.read(fd, buffer, offset, length, position);
};

// usage:
//  fs.write(fd, buffer[, offset[, length[, position]]], callback);
// OR
//  fs.write(fd, string[, position[, encoding]], callback);
fs.write = function(fd, buffer, offset, length, position, callback) {
  function wrapper(err, written) {
    // Retain a reference to buffer so that it can't be GC'ed too soon.
    callback(err, written || 0, buffer);
  }

  var req = new FSReqWrap();
  req.oncomplete = wrapper;

  if (isUint8Array(buffer)) {
    callback = maybeCallback(callback || position || length || offset);
    if (typeof offset !== 'number') {
      offset = 0;
    }
    if (typeof length !== 'number') {
      length = buffer.length - offset;
    }
    if (typeof position !== 'number') {
      position = null;
    }
    return binding.writeBuffer(fd, buffer, offset, length, position, req);
  }

  if (typeof buffer !== 'string')
    buffer += '';
  if (typeof position !== 'function') {
    if (typeof offset === 'function') {
      position = offset;
      offset = null;
    } else {
      position = length;
    }
    length = 'utf8';
  }
  callback = maybeCallback(position);
  return binding.writeString(fd, buffer, offset, length, req);
};

Object.defineProperty(fs.write, internalUtil.customPromisifyArgs,
                      { value: ['bytesWritten', 'buffer'], enumerable: false });

// usage:
//  fs.writeSync(fd, buffer[, offset[, length[, position]]]);
// OR
//  fs.writeSync(fd, string[, position[, encoding]]);
fs.writeSync = function(fd, buffer, offset, length, position) {
  if (isUint8Array(buffer)) {
    if (position === undefined)
      position = null;
    if (typeof offset !== 'number')
      offset = 0;
    if (typeof length !== 'number')
      length = buffer.length - offset;
    return binding.writeBuffer(fd, buffer, offset, length, position);
  }
  if (typeof buffer !== 'string')
    buffer += '';
  if (offset === undefined)
    offset = null;
  return binding.writeString(fd, buffer, offset, length, position);
};

fs.rename = function(oldPath, newPath, callback) {
  callback = makeCallback(callback);
  if (handleError((oldPath = getPathFromURL(oldPath)), callback))
    return;

  if (handleError((newPath = getPathFromURL(newPath)), callback))
    return;

  if (!nullCheck(oldPath, callback)) return;
  if (!nullCheck(newPath, callback)) return;
  var req = new FSReqWrap();
  req.oncomplete = callback;
  binding.rename(pathModule._makeLong(oldPath),
                 pathModule._makeLong(newPath),
                 req);
};

fs.renameSync = function(oldPath, newPath) {
  handleError((oldPath = getPathFromURL(oldPath)));
  handleError((newPath = getPathFromURL(newPath)));
  nullCheck(oldPath);
  nullCheck(newPath);
  return binding.rename(pathModule._makeLong(oldPath),
                        pathModule._makeLong(newPath));
};

fs.truncate = function(path, len, callback) {
  if (typeof path === 'number') {
    return fs.ftruncate(path, len, callback);
  }
  if (typeof len === 'function') {
    callback = len;
    len = 0;
  } else if (len === undefined) {
    len = 0;
  }

  callback = maybeCallback(callback);
  fs.open(path, 'r+', function(er, fd) {
    if (er) return callback(er);
    var req = new FSReqWrap();
    req.oncomplete = function oncomplete(er) {
      fs.close(fd, function(er2) {
        callback(er || er2);
      });
    };
    binding.ftruncate(fd, len, req);
  });
};

fs.truncateSync = function(path, len) {
  if (typeof path === 'number') {
    // legacy
    return fs.ftruncateSync(path, len);
  }
  if (len === undefined) {
    len = 0;
  }
  // allow error to be thrown, but still close fd.
  var fd = fs.openSync(path, 'r+');
  var ret;

  try {
    ret = fs.ftruncateSync(fd, len);
  } finally {
    fs.closeSync(fd);
  }
  return ret;
};

fs.ftruncate = function(fd, len, callback) {
  if (typeof len === 'function') {
    callback = len;
    len = 0;
  } else if (len === undefined) {
    len = 0;
  }
  var req = new FSReqWrap();
  req.oncomplete = makeCallback(callback);
  binding.ftruncate(fd, len, req);
};

fs.ftruncateSync = function(fd, len) {
  if (len === undefined) {
    len = 0;
  }
  return binding.ftruncate(fd, len);
};

fs.rmdir = function(path, callback) {
  callback = maybeCallback(callback);
  if (handleError((path = getPathFromURL(path)), callback))
    return;
  if (!nullCheck(path, callback)) return;
  var req = new FSReqWrap();
  req.oncomplete = callback;
  binding.rmdir(pathModule._makeLong(path), req);
};

fs.rmdirSync = function(path) {
  handleError((path = getPathFromURL(path)));
  nullCheck(path);
  return binding.rmdir(pathModule._makeLong(path));
};

fs.fdatasync = function(fd, callback) {
  var req = new FSReqWrap();
  req.oncomplete = makeCallback(callback);
  binding.fdatasync(fd, req);
};

fs.fdatasyncSync = function(fd) {
  return binding.fdatasync(fd);
};

fs.fsync = function(fd, callback) {
  var req = new FSReqWrap();
  req.oncomplete = makeCallback(callback);
  binding.fsync(fd, req);
};

fs.fsyncSync = function(fd) {
  return binding.fsync(fd);
};

fs.mkdir = function(path, mode, callback) {
  if (typeof mode === 'function') callback = mode;
  callback = makeCallback(callback);
  if (handleError((path = getPathFromURL(path)), callback))
    return;
  if (!nullCheck(path, callback)) return;
  var req = new FSReqWrap();
  req.oncomplete = callback;
  binding.mkdir(pathModule._makeLong(path),
                modeNum(mode, 0o777),
                req);
};

fs.mkdirSync = function(path, mode) {
  handleError((path = getPathFromURL(path)));
  nullCheck(path);
  return binding.mkdir(pathModule._makeLong(path),
                       modeNum(mode, 0o777));
};

fs.readdir = function(path, options, callback) {
  callback = makeCallback(typeof options === 'function' ? options : callback);
  options = getOptions(options, {});
  if (handleError((path = getPathFromURL(path)), callback))
    return;
  if (!nullCheck(path, callback)) return;
  var req = new FSReqWrap();
  req.oncomplete = callback;
  binding.readdir(pathModule._makeLong(path), options.encoding, req);
};

fs.readdirSync = function(path, options) {
  options = getOptions(options, {});
  handleError((path = getPathFromURL(path)));
  nullCheck(path);
  return binding.readdir(pathModule._makeLong(path), options.encoding);
};

fs.fstat = function(fd, callback) {
  var req = new FSReqWrap();
  req.oncomplete = makeStatsCallback(callback);
  binding.fstat(fd, req);
};

fs.lstat = function(path, callback) {
  callback = makeStatsCallback(callback);
  if (handleError((path = getPathFromURL(path)), callback))
    return;
  if (!nullCheck(path, callback)) return;
  var req = new FSReqWrap();
  req.oncomplete = callback;
  binding.lstat(pathModule._makeLong(path), req);
};

fs.stat = function(path, callback) {
  callback = makeStatsCallback(callback);
  if (handleError((path = getPathFromURL(path)), callback))
    return;
  if (!nullCheck(path, callback)) return;
  var req = new FSReqWrap();
  req.oncomplete = callback;
  binding.stat(pathModule._makeLong(path), req);
};

fs.fstatSync = function(fd) {
  binding.fstat(fd);
  return statsFromValues();
};

fs.lstatSync = function(path) {
  handleError((path = getPathFromURL(path)));
  nullCheck(path);
  binding.lstat(pathModule._makeLong(path));
  return statsFromValues();
};

fs.statSync = function(path) {
  handleError((path = getPathFromURL(path)));
  nullCheck(path);
  binding.stat(pathModule._makeLong(path));
  return statsFromValues();
};

fs.readlink = function(path, options, callback) {
  callback = makeCallback(typeof options === 'function' ? options : callback);
  options = getOptions(options, {});
  if (handleError((path = getPathFromURL(path)), callback))
    return;
  if (!nullCheck(path, callback)) return;
  var req = new FSReqWrap();
  req.oncomplete = callback;
  binding.readlink(pathModule._makeLong(path), options.encoding, req);
};

fs.readlinkSync = function(path, options) {
  options = getOptions(options, {});
  handleError((path = getPathFromURL(path)));
  nullCheck(path);
  return binding.readlink(pathModule._makeLong(path), options.encoding);
};

function preprocessSymlinkDestination(path, type, linkPath) {
  if (!isWindows) {
    // No preprocessing is needed on Unix.
    return path;
  } else if (type === 'junction') {
    // Junctions paths need to be absolute and \\?\-prefixed.
    // A relative target is relative to the link's parent directory.
    path = pathModule.resolve(linkPath, '..', path);
    return pathModule._makeLong(path);
  } else {
    // Windows symlinks don't tolerate forward slashes.
    return ('' + path).replace(/\//g, '\\');
  }
}

fs.symlink = function(target, path, type_, callback_) {
  var type = (typeof type_ === 'string' ? type_ : null);
  var callback = makeCallback(arguments[arguments.length - 1]);

  if (handleError((target = getPathFromURL(target)), callback))
    return;

  if (handleError((path = getPathFromURL(path)), callback))
    return;

  if (!nullCheck(target, callback)) return;
  if (!nullCheck(path, callback)) return;

  var req = new FSReqWrap();
  req.oncomplete = callback;

  binding.symlink(preprocessSymlinkDestination(target, type, path),
                  pathModule._makeLong(path),
                  type,
                  req);
};

fs.symlinkSync = function(target, path, type) {
  type = (typeof type === 'string' ? type : null);
  handleError((target = getPathFromURL(target)));
  handleError((path = getPathFromURL(path)));
  nullCheck(target);
  nullCheck(path);

  return binding.symlink(preprocessSymlinkDestination(target, type, path),
                         pathModule._makeLong(path),
                         type);
};

fs.link = function(existingPath, newPath, callback) {
  callback = makeCallback(callback);

  if (handleError((existingPath = getPathFromURL(existingPath)), callback))
    return;

  if (handleError((newPath = getPathFromURL(newPath)), callback))
    return;

  if (!nullCheck(existingPath, callback)) return;
  if (!nullCheck(newPath, callback)) return;

  var req = new FSReqWrap();
  req.oncomplete = callback;

  binding.link(pathModule._makeLong(existingPath),
               pathModule._makeLong(newPath),
               req);
};

fs.linkSync = function(existingPath, newPath) {
  handleError((existingPath = getPathFromURL(existingPath)));
  handleError((newPath = getPathFromURL(newPath)));
  nullCheck(existingPath);
  nullCheck(newPath);
  return binding.link(pathModule._makeLong(existingPath),
                      pathModule._makeLong(newPath));
};

fs.unlink = function(path, callback) {
  callback = makeCallback(callback);
  if (handleError((path = getPathFromURL(path)), callback))
    return;
  if (!nullCheck(path, callback)) return;
  var req = new FSReqWrap();
  req.oncomplete = callback;
  binding.unlink(pathModule._makeLong(path), req);
};

fs.unlinkSync = function(path) {
  handleError((path = getPathFromURL(path)));
  nullCheck(path);
  return binding.unlink(pathModule._makeLong(path));
};

fs.fchmod = function(fd, mode, callback) {
  var req = new FSReqWrap();
  req.oncomplete = makeCallback(callback);
  binding.fchmod(fd, modeNum(mode), req);
};

fs.fchmodSync = function(fd, mode) {
  return binding.fchmod(fd, modeNum(mode));
};

if (constants.O_SYMLINK !== undefined) {
  fs.lchmod = function(path, mode, callback) {
    callback = maybeCallback(callback);
    fs.open(path, constants.O_WRONLY | constants.O_SYMLINK, function(err, fd) {
      if (err) {
        callback(err);
        return;
      }
      // prefer to return the chmod error, if one occurs,
      // but still try to close, and report closing errors if they occur.
      fs.fchmod(fd, mode, function(err) {
        fs.close(fd, function(err2) {
          callback(err || err2);
        });
      });
    });
  };

  fs.lchmodSync = function(path, mode) {
    var fd = fs.openSync(path, constants.O_WRONLY | constants.O_SYMLINK);

    // prefer to return the chmod error, if one occurs,
    // but still try to close, and report closing errors if they occur.
    var err, err2, ret;
    try {
      ret = fs.fchmodSync(fd, mode);
    } catch (er) {
      err = er;
    }
    try {
      fs.closeSync(fd);
    } catch (er) {
      err2 = er;
    }
    if (err || err2) throw (err || err2);
    return ret;
  };
}


fs.chmod = function(path, mode, callback) {
  callback = makeCallback(callback);
  if (handleError((path = getPathFromURL(path)), callback))
    return;
  if (!nullCheck(path, callback)) return;
  var req = new FSReqWrap();
  req.oncomplete = callback;
  binding.chmod(pathModule._makeLong(path),
                modeNum(mode),
                req);
};

fs.chmodSync = function(path, mode) {
  handleError((path = getPathFromURL(path)));
  nullCheck(path);
  return binding.chmod(pathModule._makeLong(path), modeNum(mode));
};

if (constants.O_SYMLINK !== undefined) {
  fs.lchown = function(path, uid, gid, callback) {
    callback = maybeCallback(callback);
    fs.open(path, constants.O_WRONLY | constants.O_SYMLINK, function(err, fd) {
      if (err) {
        callback(err);
        return;
      }
      fs.fchown(fd, uid, gid, callback);
    });
  };

  fs.lchownSync = function(path, uid, gid) {
    var fd = fs.openSync(path, constants.O_WRONLY | constants.O_SYMLINK);
    return fs.fchownSync(fd, uid, gid);
  };
}

fs.fchown = function(fd, uid, gid, callback) {
  var req = new FSReqWrap();
  req.oncomplete = makeCallback(callback);
  binding.fchown(fd, uid, gid, req);
};

fs.fchownSync = function(fd, uid, gid) {
  return binding.fchown(fd, uid, gid);
};

fs.chown = function(path, uid, gid, callback) {
  callback = makeCallback(callback);
  if (handleError((path = getPathFromURL(path)), callback))
    return;
  if (!nullCheck(path, callback)) return;
  var req = new FSReqWrap();
  req.oncomplete = callback;
  binding.chown(pathModule._makeLong(path), uid, gid, req);
};

fs.chownSync = function(path, uid, gid) {
  handleError((path = getPathFromURL(path)));
  nullCheck(path);
  return binding.chown(pathModule._makeLong(path), uid, gid);
};

// converts Date or number to a fractional UNIX timestamp
function toUnixTimestamp(time) {
  // eslint-disable-next-line eqeqeq
  if (typeof time === 'string' && +time == time) {
    return +time;
  }
  if (Number.isFinite(time)) {
    if (time < 0) {
      return Date.now() / 1000;
    }
    return time;
  }
  if (util.isDate(time)) {
    // convert to 123.456 UNIX timestamp
    return time.getTime() / 1000;
  }
  throw new Error('Cannot parse time: ' + time);
}

// exported for unit tests, not for public consumption
fs._toUnixTimestamp = toUnixTimestamp;

fs.utimes = function(path, atime, mtime, callback) {
  callback = makeCallback(callback);
  if (handleError((path = getPathFromURL(path)), callback))
    return;
  if (!nullCheck(path, callback)) return;
  var req = new FSReqWrap();
  req.oncomplete = callback;
  binding.utimes(pathModule._makeLong(path),
                 toUnixTimestamp(atime),
                 toUnixTimestamp(mtime),
                 req);
};

fs.utimesSync = function(path, atime, mtime) {
  handleError((path = getPathFromURL(path)));
  nullCheck(path);
  atime = toUnixTimestamp(atime);
  mtime = toUnixTimestamp(mtime);
  binding.utimes(pathModule._makeLong(path), atime, mtime);
};

fs.futimes = function(fd, atime, mtime, callback) {
  atime = toUnixTimestamp(atime);
  mtime = toUnixTimestamp(mtime);
  var req = new FSReqWrap();
  req.oncomplete = makeCallback(callback);
  binding.futimes(fd, atime, mtime, req);
};

fs.futimesSync = function(fd, atime, mtime) {
  atime = toUnixTimestamp(atime);
  mtime = toUnixTimestamp(mtime);
  binding.futimes(fd, atime, mtime);
};

function writeAll(fd, isUserFd, buffer, offset, length, position, callback) {
  // write(fd, buffer, offset, length, position, callback)
  fs.write(fd, buffer, offset, length, position, function(writeErr, written) {
    if (writeErr) {
      if (isUserFd) {
        callback(writeErr);
      } else {
        fs.close(fd, function() {
          callback(writeErr);
        });
      }
    } else {
      if (written === length) {
        if (isUserFd) {
          callback(null);
        } else {
          fs.close(fd, callback);
        }
      } else {
        offset += written;
        length -= written;
        if (position !== null) {
          position += written;
        }
        writeAll(fd, isUserFd, buffer, offset, length, position, callback);
      }
    }
  });
}

fs.writeFile = function(path, data, options, callback) {
  callback = maybeCallback(callback || options);
  options = getOptions(options, { encoding: 'utf8', mode: 0o666, flag: 'w' });
  const flag = options.flag || 'w';

  if (isFd(path)) {
    writeFd(path, true);
    return;
  }

  fs.open(path, flag, options.mode, function(openErr, fd) {
    if (openErr) {
      callback(openErr);
    } else {
      writeFd(fd, false);
    }
  });

  function writeFd(fd, isUserFd) {
    var buffer = isUint8Array(data) ?
        data : Buffer.from('' + data, options.encoding || 'utf8');
    var position = /a/.test(flag) ? null : 0;

    writeAll(fd, isUserFd, buffer, 0, buffer.length, position, callback);
  }
};

fs.writeFileSync = function(path, data, options) {
  options = getOptions(options, { encoding: 'utf8', mode: 0o666, flag: 'w' });
  const flag = options.flag || 'w';

  var isUserFd = isFd(path); // file descriptor ownership
  var fd = isUserFd ? path : fs.openSync(path, flag, options.mode);

  if (!isUint8Array(data)) {
    data = Buffer.from('' + data, options.encoding || 'utf8');
  }
  var offset = 0;
  var length = data.length;
  var position = /a/.test(flag) ? null : 0;
  try {
    while (length > 0) {
      var written = fs.writeSync(fd, data, offset, length, position);
      offset += written;
      length -= written;
      if (position !== null) {
        position += written;
      }
    }
  } finally {
    if (!isUserFd) fs.closeSync(fd);
  }
};

fs.appendFile = function(path, data, options, callback) {
  callback = maybeCallback(arguments[arguments.length - 1]);
  options = getOptions(options, { encoding: 'utf8', mode: 0o666, flag: 'a' });

  // Don't make changes directly on options object
  options = copyObject(options);

  // force append behavior when using a supplied file descriptor
  if (!options.flag || isFd(path))
    options.flag = 'a';

  fs.writeFile(path, data, options, callback);
};

fs.appendFileSync = function(path, data, options) {
  options = getOptions(options, { encoding: 'utf8', mode: 0o666, flag: 'a' });

  // Don't make changes directly on options object
  options = copyObject(options);

  // force append behavior when using a supplied file descriptor
  if (!options.flag || isFd(path))
    options.flag = 'a';

  fs.writeFileSync(path, data, options);
};

function FSWatcher() {
  EventEmitter.call(this);

  var self = this;
  this._handle = new FSEvent();
  this._handle.owner = this;

  this._handle.onchange = function(status, eventType, filename) {
    if (status < 0) {
      self._handle.close();
      const error = !filename ?
          errnoException(status, 'Error watching file for changes:') :
          errnoException(status,
                         `Error watching file ${filename} for changes:`);
      error.filename = filename;
      self.emit('error', error);
    } else {
      self.emit('change', eventType, filename);
    }
  };
}
util.inherits(FSWatcher, EventEmitter);

FSWatcher.prototype.start = function(filename,
                                     persistent,
                                     recursive,
                                     encoding) {
  handleError((filename = getPathFromURL(filename)));
  nullCheck(filename);
  var err = this._handle.start(pathModule._makeLong(filename),
                               persistent,
                               recursive,
                               encoding);
  if (err) {
    this._handle.close();
    const error = errnoException(err, `watch ${filename}`);
    error.filename = filename;
    throw error;
  }
};

FSWatcher.prototype.close = function() {
  this._handle.close();
};

fs.watch = function(filename, options, listener) {
  handleError((filename = getPathFromURL(filename)));
  nullCheck(filename);

  if (typeof options === 'function') {
    listener = options;
  }
  options = getOptions(options, {});

  // Don't make changes directly on options object
  options = copyObject(options);

  if (options.persistent === undefined) options.persistent = true;
  if (options.recursive === undefined) options.recursive = false;

  const watcher = new FSWatcher();
  watcher.start(filename,
                options.persistent,
                options.recursive,
                options.encoding);

  if (listener) {
    watcher.addListener('change', listener);
  }

  return watcher;
};


// Stat Change Watchers

function emitStop(self) {
  self.emit('stop');
}

function statsFromPrevValues() {
  return new Stats(statValues[14], statValues[15], statValues[16],
                   statValues[17], statValues[18], statValues[19],
                   statValues[20] < 0 ? undefined : statValues[20],
                   statValues[21], statValues[22],
                   statValues[23] < 0 ? undefined : statValues[23],
                   statValues[24], statValues[25], statValues[26],
                   statValues[27]);
}
function StatWatcher() {
  EventEmitter.call(this);

  var self = this;
  this._handle = new binding.StatWatcher();

  // uv_fs_poll is a little more powerful than ev_stat but we curb it for
  // the sake of backwards compatibility
  var oldStatus = -1;

  this._handle.onchange = function(newStatus) {
    if (oldStatus === -1 &&
        newStatus === -1 &&
        statValues[2/*new nlink*/] === statValues[16/*old nlink*/]) return;

    oldStatus = newStatus;
    self.emit('change', statsFromValues(), statsFromPrevValues());
  };

  this._handle.onstop = function() {
    process.nextTick(emitStop, self);
  };
}
util.inherits(StatWatcher, EventEmitter);


StatWatcher.prototype.start = function(filename, persistent, interval) {
  handleError((filename = getPathFromURL(filename)));
  nullCheck(filename);
  this._handle.start(pathModule._makeLong(filename), persistent, interval);
};


StatWatcher.prototype.stop = function() {
  this._handle.stop();
};


const statWatchers = new Map();

fs.watchFile = function(filename, options, listener) {
  handleError((filename = getPathFromURL(filename)));
  nullCheck(filename);
  filename = pathModule.resolve(filename);
  var stat;

  var defaults = {
    // Poll interval in milliseconds. 5007 is what libev used to use. It's
    // a little on the slow side but let's stick with it for now to keep
    // behavioral changes to a minimum.
    interval: 5007,
    persistent: true
  };

  if (options !== null && typeof options === 'object') {
    options = util._extend(defaults, options);
  } else {
    listener = options;
    options = defaults;
  }

  if (typeof listener !== 'function') {
    throw new Error('"watchFile()" requires a listener function');
  }

  stat = statWatchers.get(filename);

  if (stat === undefined) {
    stat = new StatWatcher();
    stat.start(filename, options.persistent, options.interval);
    statWatchers.set(filename, stat);
  }

  stat.addListener('change', listener);
  return stat;
};

fs.unwatchFile = function(filename, listener) {
  handleError((filename = getPathFromURL(filename)));
  nullCheck(filename);
  filename = pathModule.resolve(filename);
  var stat = statWatchers.get(filename);

  if (stat === undefined) return;

  if (typeof listener === 'function') {
    stat.removeListener('change', listener);
  } else {
    stat.removeAllListeners('change');
  }

  if (stat.listenerCount('change') === 0) {
    stat.stop();
    statWatchers.delete(filename);
  }
};


var splitRoot;
if (isWindows) {
  // Regex to find the device root on Windows (e.g. 'c:\\'), including trailing
  // slash.
  const splitRootRe = /^(?:[a-zA-Z]:|[\\/]{2}[^\\/]+[\\/][^\\/]+)?[\\/]*/;
  splitRoot = function splitRoot(str) {
    return splitRootRe.exec(str)[0];
  };
} else {
  splitRoot = function splitRoot(str) {
    for (var i = 0; i < str.length; ++i) {
      if (str.charCodeAt(i) !== 47/*'/'*/)
        return str.slice(0, i);
    }
    return str;
  };
}

function encodeRealpathResult(result, options) {
  if (!options || !options.encoding || options.encoding === 'utf8')
    return result;
  const asBuffer = Buffer.from(result);
  if (options.encoding === 'buffer') {
    return asBuffer;
  } else {
    return asBuffer.toString(options.encoding);
  }
}

// Finds the next portion of a (partial) path, up to the next path delimiter
var nextPart;
if (isWindows) {
  nextPart = function nextPart(p, i) {
    for (; i < p.length; ++i) {
      const ch = p.charCodeAt(i);
      if (ch === 92/*'\'*/ || ch === 47/*'/'*/)
        return i;
    }
    return -1;
  };
} else {
  nextPart = function nextPart(p, i) { return p.indexOf('/', i); };
}

const emptyObj = Object.create(null);
fs.realpathSync = function realpathSync(p, options) {
  if (!options)
    options = emptyObj;
  else
    options = getOptions(options, emptyObj);
  if (typeof p !== 'string') {
    handleError((p = getPathFromURL(p)));
    if (typeof p !== 'string')
      p += '';
  }
  nullCheck(p);
  p = pathModule.resolve(p);

  const cache = options[internalFS.realpathCacheKey];
  const maybeCachedResult = cache && cache.get(p);
  if (maybeCachedResult) {
    return maybeCachedResult;
  }

  const seenLinks = Object.create(null);
  const knownHard = Object.create(null);
  const original = p;

  // current character position in p
  var pos;
  // the partial path so far, including a trailing slash if any
  var current;
  // the partial path without a trailing slash (except when pointing at a root)
  var base;
  // the partial path scanned in the previous round, with slash
  var previous;

  // Skip over roots
  current = base = splitRoot(p);
  pos = current.length;

  // On windows, check that the root exists. On unix there is no need.
  if (isWindows && !knownHard[base]) {
    binding.lstat(pathModule._makeLong(base));
    knownHard[base] = true;
  }

  // walk down the path, swapping out linked pathparts for their real
  // values
  // NB: p.length changes.
  while (pos < p.length) {
    // find the next part
    var result = nextPart(p, pos);
    previous = current;
    if (result === -1) {
      var last = p.slice(pos);
      current += last;
      base = previous + last;
      pos = p.length;
    } else {
      current += p.slice(pos, result + 1);
      base = previous + p.slice(pos, result);
      pos = result + 1;
    }

    // continue if not a symlink
    if (knownHard[base] || (cache && cache.get(base) === base)) {
      continue;
    }

    var resolvedLink;
    var maybeCachedResolved = cache && cache.get(base);
    if (maybeCachedResolved) {
      resolvedLink = maybeCachedResolved;
    } else {
      // Use stats array directly to avoid creating an fs.Stats instance just
      // for our internal use.

      var baseLong = pathModule._makeLong(base);
      binding.lstat(baseLong);

      if ((statValues[1/*mode*/] & S_IFMT) !== S_IFLNK) {
        knownHard[base] = true;
        if (cache) cache.set(base, base);
        continue;
      }

      // read the link if it wasn't read before
      // dev/ino always return 0 on windows, so skip the check.
      var linkTarget = null;
      var id;
      if (!isWindows) {
        var dev = statValues[0/*dev*/].toString(32);
        var ino = statValues[7/*ino*/].toString(32);
        id = `${dev}:${ino}`;
        if (seenLinks[id]) {
          linkTarget = seenLinks[id];
        }
      }
      if (linkTarget === null) {
        binding.stat(baseLong);
        linkTarget = binding.readlink(baseLong);
      }
      resolvedLink = pathModule.resolve(previous, linkTarget);

      if (cache) cache.set(base, resolvedLink);
      if (!isWindows) seenLinks[id] = linkTarget;
    }

    // resolve the link, then start over
    p = pathModule.resolve(resolvedLink, p.slice(pos));

    // Skip over roots
    current = base = splitRoot(p);
    pos = current.length;

    // On windows, check that the root exists. On unix there is no need.
    if (isWindows && !knownHard[base]) {
      binding.lstat(pathModule._makeLong(base));
      knownHard[base] = true;
    }
  }

  if (cache) cache.set(original, p);
  return encodeRealpathResult(p, options);
};


fs.realpath = function realpath(p, options, callback) {
  callback = maybeCallback(typeof options === 'function' ? options : callback);
  if (!options)
    options = emptyObj;
  else
    options = getOptions(options, emptyObj);
  if (typeof p !== 'string') {
    if (handleError((p = getPathFromURL(p)), callback))
      return;
    if (typeof p !== 'string')
      p += '';
  }
  if (!nullCheck(p, callback))
    return;
  p = pathModule.resolve(p);

  const seenLinks = Object.create(null);
  const knownHard = Object.create(null);

  // current character position in p
  var pos;
  // the partial path so far, including a trailing slash if any
  var current;
  // the partial path without a trailing slash (except when pointing at a root)
  var base;
  // the partial path scanned in the previous round, with slash
  var previous;

  current = base = splitRoot(p);
  pos = current.length;

  // On windows, check that the root exists. On unix there is no need.
  if (isWindows && !knownHard[base]) {
    fs.lstat(base, function(err) {
      if (err) return callback(err);
      knownHard[base] = true;
      LOOP();
    });
  } else {
    process.nextTick(LOOP);
  }

  // walk down the path, swapping out linked pathparts for their real
  // values
  function LOOP() {
    // stop if scanned past end of path
    if (pos >= p.length) {
      return callback(null, encodeRealpathResult(p, options));
    }

    // find the next part
    var result = nextPart(p, pos);
    previous = current;
    if (result === -1) {
      var last = p.slice(pos);
      current += last;
      base = previous + last;
      pos = p.length;
    } else {
      current += p.slice(pos, result + 1);
      base = previous + p.slice(pos, result);
      pos = result + 1;
    }

    // continue if not a symlink
    if (knownHard[base]) {
      return process.nextTick(LOOP);
    }

    return fs.lstat(base, gotStat);
  }

  function gotStat(err) {
    if (err) return callback(err);

    // Use stats array directly to avoid creating an fs.Stats instance just for
    // our internal use.

    // if not a symlink, skip to the next path part
    if ((statValues[1/*mode*/] & S_IFMT) !== S_IFLNK) {
      knownHard[base] = true;
      return process.nextTick(LOOP);
    }

    // stat & read the link if not read before
    // call gotTarget as soon as the link target is known
    // dev/ino always return 0 on windows, so skip the check.
    let id;
    if (!isWindows) {
      var dev = statValues[0/*ino*/].toString(32);
      var ino = statValues[7/*ino*/].toString(32);
      id = `${dev}:${ino}`;
      if (seenLinks[id]) {
        return gotTarget(null, seenLinks[id], base);
      }
    }
    fs.stat(base, function(err) {
      if (err) return callback(err);

      fs.readlink(base, function(err, target) {
        if (!isWindows) seenLinks[id] = target;
        gotTarget(err, target);
      });
    });
  }

  function gotTarget(err, target, base) {
    if (err) return callback(err);

    var resolvedLink = pathModule.resolve(previous, target);
    gotResolvedLink(resolvedLink);
  }

  function gotResolvedLink(resolvedLink) {
    // resolve the link, then start over
    p = pathModule.resolve(resolvedLink, p.slice(pos));
    current = base = splitRoot(p);
    pos = current.length;

    // On windows, check that the root exists. On unix there is no need.
    if (isWindows && !knownHard[base]) {
      fs.lstat(base, function(err) {
        if (err) return callback(err);
        knownHard[base] = true;
        LOOP();
      });
    } else {
      process.nextTick(LOOP);
    }
  }
};

fs.mkdtemp = function(prefix, options, callback) {
  callback = makeCallback(typeof options === 'function' ? options : callback);
  options = getOptions(options, {});
  if (!prefix || typeof prefix !== 'string')
    throw new TypeError('filename prefix is required');
  if (!nullCheck(prefix, callback)) {
    return;
  }

  var req = new FSReqWrap();
  req.oncomplete = callback;

  binding.mkdtemp(prefix + 'XXXXXX', options.encoding, req);
};


fs.mkdtempSync = function(prefix, options) {
  if (!prefix || typeof prefix !== 'string')
    throw new TypeError('filename prefix is required');
  options = getOptions(options, {});
  nullCheck(prefix);
  return binding.mkdtemp(prefix + 'XXXXXX', options.encoding);
};


var pool;

function allocNewPool(poolSize) {
  pool = Buffer.allocUnsafe(poolSize);
  pool.used = 0;
}


fs.createReadStream = function(path, options) {
  return new ReadStream(path, options);
};

util.inherits(ReadStream, Readable);
fs.ReadStream = ReadStream;

function ReadStream(path, options) {
  if (!(this instanceof ReadStream))
    return new ReadStream(path, options);

  // a little bit bigger buffer and water marks by default
  options = copyObject(getOptions(options, {}));
  if (options.highWaterMark === undefined)
    options.highWaterMark = 64 * 1024;

  Readable.call(this, options);

  handleError((this.path = getPathFromURL(path)));
  this.fd = options.fd === undefined ? null : options.fd;
  this.flags = options.flags === undefined ? 'r' : options.flags;
  this.mode = options.mode === undefined ? 0o666 : options.mode;

  this.start = options.start;
  this.end = options.end;
  this.autoClose = options.autoClose === undefined ? true : options.autoClose;
  this.pos = undefined;
  this.bytesRead = 0;

  if (this.start !== undefined) {
    if (typeof this.start !== 'number') {
      throw new TypeError('"start" option must be a Number');
    }
    if (this.end === undefined) {
      this.end = Infinity;
    } else if (typeof this.end !== 'number') {
      throw new TypeError('"end" option must be a Number');
    }

    if (this.start > this.end) {
      throw new Error('"start" option must be <= "end" option');
    }

    this.pos = this.start;
  }

  if (typeof this.fd !== 'number')
    this.open();

  this.on('end', function() {
    if (this.autoClose) {
      this.destroy();
    }
  });
}

fs.FileReadStream = fs.ReadStream; // support the legacy name

ReadStream.prototype.open = function() {
  var self = this;
  fs.open(this.path, this.flags, this.mode, function(er, fd) {
    if (er) {
      if (self.autoClose) {
        self.destroy();
      }
      self.emit('error', er);
      return;
    }

    self.fd = fd;
    self.emit('open', fd);
    // start the flow of data.
    self.read();
  });
};

ReadStream.prototype._read = function(n) {
  if (typeof this.fd !== 'number')
    return this.once('open', function() {
      this._read(n);
    });

  if (this.destroyed)
    return;

  if (!pool || pool.length - pool.used < kMinPoolSpace) {
    // discard the old pool.
    allocNewPool(this._readableState.highWaterMark);
  }

  // Grab another reference to the pool in the case that while we're
  // in the thread pool another read() finishes up the pool, and
  // allocates a new one.
  var thisPool = pool;
  var toRead = Math.min(pool.length - pool.used, n);
  var start = pool.used;

  if (this.pos !== undefined)
    toRead = Math.min(this.end - this.pos + 1, toRead);

  // already read everything we were supposed to read!
  // treat as EOF.
  if (toRead <= 0)
    return this.push(null);

  // the actual read.
  var self = this;
  fs.read(this.fd, pool, pool.used, toRead, this.pos, onread);

  // move the pool positions, and internal position for reading.
  if (this.pos !== undefined)
    this.pos += toRead;
  pool.used += toRead;

  function onread(er, bytesRead) {
    if (er) {
      if (self.autoClose) {
        self.destroy();
      }
      self.emit('error', er);
    } else {
      var b = null;
      if (bytesRead > 0) {
        self.bytesRead += bytesRead;
        b = thisPool.slice(start, start + bytesRead);
      }

      self.push(b);
    }
  }
};


ReadStream.prototype._destroy = function(err, cb) {
  this.close(function(err2) {
    cb(err || err2);
  });
};


ReadStream.prototype.close = function(cb) {
  if (cb)
    this.once('close', cb);

  if (this.closed || typeof this.fd !== 'number') {
    if (typeof this.fd !== 'number') {
      this.once('open', this.close.bind(this, null));
      return;
    }
    return process.nextTick(() => this.emit('close'));
  }

  this.closed = true;

  fs.close(this.fd, (er) => {
    if (er)
      this.emit('error', er);
    else
      this.emit('close');
  });

  this.fd = null;
};


fs.createWriteStream = function(path, options) {
  return new WriteStream(path, options);
};

util.inherits(WriteStream, Writable);
fs.WriteStream = WriteStream;
function WriteStream(path, options) {
  if (!(this instanceof WriteStream))
    return new WriteStream(path, options);

  options = copyObject(getOptions(options, {}));

  Writable.call(this, options);

  handleError((this.path = getPathFromURL(path)));
  this.fd = options.fd === undefined ? null : options.fd;
  this.flags = options.flags === undefined ? 'w' : options.flags;
  this.mode = options.mode === undefined ? 0o666 : options.mode;

  this.start = options.start;
  this.autoClose = options.autoClose === undefined ? true : !!options.autoClose;
  this.pos = undefined;
  this.bytesWritten = 0;

  if (this.start !== undefined) {
    if (typeof this.start !== 'number') {
      throw new TypeError('"start" option must be a Number');
    }
    if (this.start < 0) {
      throw new Error('"start" must be >= zero');
    }

    this.pos = this.start;
  }

  if (options.encoding)
    this.setDefaultEncoding(options.encoding);

  if (typeof this.fd !== 'number')
    this.open();

  // dispose on finish.
  this.once('finish', function() {
    if (this.autoClose) {
      this.close();
    }
  });
}

fs.FileWriteStream = fs.WriteStream; // support the legacy name


WriteStream.prototype.open = function() {
  fs.open(this.path, this.flags, this.mode, function(er, fd) {
    if (er) {
      if (this.autoClose) {
        this.destroy();
      }
      this.emit('error', er);
      return;
    }

    this.fd = fd;
    this.emit('open', fd);
  }.bind(this));
};


WriteStream.prototype._write = function(data, encoding, cb) {
  if (!(data instanceof Buffer))
    return this.emit('error', new Error('Invalid data'));

  if (typeof this.fd !== 'number')
    return this.once('open', function() {
      this._write(data, encoding, cb);
    });

  var self = this;
  fs.write(this.fd, data, 0, data.length, this.pos, function(er, bytes) {
    if (er) {
      if (self.autoClose) {
        self.destroy();
      }
      return cb(er);
    }
    self.bytesWritten += bytes;
    cb();
  });

  if (this.pos !== undefined)
    this.pos += data.length;
};


function writev(fd, chunks, position, callback) {
  function wrapper(err, written) {
    // Retain a reference to chunks so that they can't be GC'ed too soon.
    callback(err, written || 0, chunks);
  }

  const req = new FSReqWrap();
  req.oncomplete = wrapper;
  binding.writeBuffers(fd, chunks, position, req);
}


WriteStream.prototype._writev = function(data, cb) {
  if (typeof this.fd !== 'number')
    return this.once('open', function() {
      this._writev(data, cb);
    });

  const self = this;
  const len = data.length;
  const chunks = new Array(len);
  var size = 0;

  for (var i = 0; i < len; i++) {
    var chunk = data[i].chunk;

    chunks[i] = chunk;
    size += chunk.length;
  }

  writev(this.fd, chunks, this.pos, function(er, bytes) {
    if (er) {
      self.destroy();
      return cb(er);
    }
    self.bytesWritten += bytes;
    cb();
  });

  if (this.pos !== undefined)
    this.pos += size;
};


WriteStream.prototype._destroy = ReadStream.prototype._destroy;
WriteStream.prototype.close = ReadStream.prototype.close;

// There is no shutdown() for files.
WriteStream.prototype.destroySoon = WriteStream.prototype.end;

// SyncWriteStream is internal. DO NOT USE.
// This undocumented API was never intended to be made public.
var SyncWriteStream = internalFS.SyncWriteStream;
Object.defineProperty(fs, 'SyncWriteStream', {
  configurable: true,
  get: internalUtil.deprecate(() => SyncWriteStream,
                              'fs.SyncWriteStream is deprecated.', 'DEP0061'),
  set: internalUtil.deprecate((val) => { SyncWriteStream = val; },
                              'fs.SyncWriteStream is deprecated.', 'DEP0061')
});<|MERGE_RESOLUTION|>--- conflicted
+++ resolved
@@ -196,17 +196,10 @@
   this.ino = ino;
   this.size = size;
   this.blocks = blocks;
-<<<<<<< HEAD
-  this.atime = new Date(atim_msec + 0.5);
-  this.mtime = new Date(mtim_msec + 0.5);
-  this.ctime = new Date(ctim_msec + 0.5);
-  this.birthtime = new Date(birthtim_msec + 0.5);
-=======
   this._atim_msec = atim_msec;
   this._mtim_msec = mtim_msec;
   this._ctim_msec = ctim_msec;
   this._birthtim_msec = birthtim_msec;
->>>>>>> 235cbbe4
 }
 fs.Stats = Stats;
 
