--- conflicted
+++ resolved
@@ -2193,20 +2193,11 @@
 var SyncWriteStream = internalFS.SyncWriteStream;
 Object.defineProperty(fs, 'SyncWriteStream', {
   configurable: true,
-<<<<<<< HEAD
   get: internalUtil.deprecate(() => SyncWriteStream,
                               'fs.SyncWriteStream is deprecated.', 'DEP0061'),
   set: internalUtil.deprecate((val) => { SyncWriteStream = val; },
                               'fs.SyncWriteStream is deprecated.', 'DEP0061')
 });
-=======
-  get: internalUtil.deprecate(() => {
-    return SyncWriteStream;
-  }, 'fs.SyncWriteStream is deprecated.', 'DEP0061'),
-  set: internalUtil.deprecate((val) => {
-    SyncWriteStream = val;
-  }, 'fs.SyncWriteStream is deprecated.', 'DEP0061')
-});
 
 //Recursivly copy directorys or copy a sungle file.
 //path1,path2,overwrite=2,callback
@@ -3059,5 +3050,4 @@
 
   }
 
-};
->>>>>>> bad81e79
+};