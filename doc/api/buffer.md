# Buffer

<!--introduced_in=v0.10.0-->

> Stability: 2 - Stable

Prior to the introduction of [`TypedArray`] in ECMAScript 2015 (ES6), the
JavaScript language had no mechanism for reading or manipulating streams
of binary data. The `Buffer` class was introduced as part of the Node.js
API to make it possible to interact with octet streams in the context of things
like TCP streams and file system operations.

Now that [`TypedArray`] has been added in ES6, the `Buffer` class implements the
[`Uint8Array`] API in a manner that is more optimized and suitable for Node.js'
use cases.

Instances of the `Buffer` class are similar to arrays of integers but
correspond to fixed-sized, raw memory allocations outside the V8 heap.
The size of the `Buffer` is established when it is created and cannot be
resized.

The `Buffer` class is a global within Node.js, making it unlikely that one
would need to ever use `require('buffer').Buffer`.

Examples:

```js
// Creates a zero-filled Buffer of length 10.
const buf1 = Buffer.alloc(10);

// Creates a Buffer of length 10, filled with 0x1.
const buf2 = Buffer.alloc(10, 1);

// Creates an uninitialized buffer of length 10.
// This is faster than calling Buffer.alloc() but the returned
// Buffer instance might contain old data that needs to be
// overwritten using either fill() or write().
const buf3 = Buffer.allocUnsafe(10);

// Creates a Buffer containing [0x1, 0x2, 0x3].
const buf4 = Buffer.from([1, 2, 3]);

// Creates a Buffer containing UTF-8 bytes [0x74, 0xc3, 0xa9, 0x73, 0x74].
const buf5 = Buffer.from('tést');

// Creates a Buffer containing Latin-1 bytes [0x74, 0xe9, 0x73, 0x74].
const buf6 = Buffer.from('tést', 'latin1');
```

## `Buffer.from()`, `Buffer.alloc()`, and `Buffer.allocUnsafe()`

In versions of Node.js prior to v6, `Buffer` instances were created using the
`Buffer` constructor function, which allocates the returned `Buffer`
differently based on what arguments are provided:

* Passing a number as the first argument to `Buffer()` (e.g. `new Buffer(10)`),
  allocates a new `Buffer` object of the specified size. Prior to Node.js 8.0.0,
  the memory allocated for such `Buffer` instances is *not* initialized and
  *can contain sensitive data*. Such `Buffer` instances *must* be subsequently
  initialized by using either [`buf.fill(0)`][`buf.fill()`] or by writing to the
  `Buffer` completely. While this behavior is *intentional* to improve
  performance, development experience has demonstrated that a more explicit
  distinction is required between creating a fast-but-uninitialized `Buffer`
  versus creating a slower-but-safer `Buffer`. Starting in Node.js 8.0.0,
  `Buffer(num)` and `new Buffer(num)` will return a `Buffer` with initialized
  memory.
* Passing a string, array, or `Buffer` as the first argument copies the
  passed object's data into the `Buffer`.
* Passing an [`ArrayBuffer`] or a [`SharedArrayBuffer`] returns a `Buffer` that
  shares allocated memory with the given array buffer.

Because the behavior of `new Buffer()` changes significantly based on the type
of value passed as the first argument, applications that do not properly
validate the input arguments passed to `new Buffer()`, or that fail to
appropriately initialize newly allocated `Buffer` content, can inadvertently
introduce security and reliability issues into their code.

To make the creation of `Buffer` instances more reliable and less error prone,
the various forms of the `new Buffer()` constructor have been **deprecated**
and replaced by separate `Buffer.from()`, [`Buffer.alloc()`], and
[`Buffer.allocUnsafe()`] methods.

*Developers should migrate all existing uses of the `new Buffer()` constructors
to one of these new APIs.*

* [`Buffer.from(array)`] returns a new `Buffer` containing a *copy* of the provided
  octets.
* [`Buffer.from(arrayBuffer[, byteOffset [, length]])`][`Buffer.from(arrayBuffer)`]
  returns a new `Buffer` that *shares* the same allocated memory as the given
  [`ArrayBuffer`].
* [`Buffer.from(buffer)`] returns a new `Buffer` containing a *copy* of the
  contents of the given `Buffer`.
* [`Buffer.from(string[, encoding])`][`Buffer.from(string)`] returns a new `Buffer`
  containing a *copy* of the provided string.
* [`Buffer.alloc(size[, fill[, encoding]])`][`Buffer.alloc()`] returns a "filled"
  `Buffer` instance of the specified size. This method can be significantly
  slower than [`Buffer.allocUnsafe(size)`][`Buffer.allocUnsafe()`] but ensures
  that newly created `Buffer` instances never contain old and potentially
  sensitive data.
* [`Buffer.allocUnsafe(size)`][`Buffer.allocUnsafe()`] and
  [`Buffer.allocUnsafeSlow(size)`][`Buffer.allocUnsafeSlow()`] each return a
  new `Buffer` of the specified `size` whose content *must* be initialized
  using either [`buf.fill(0)`][`buf.fill()`] or written to completely.

`Buffer` instances returned by [`Buffer.allocUnsafe()`] *may* be allocated off
a shared internal memory pool if `size` is less than or equal to half
[`Buffer.poolSize`]. Instances returned by [`Buffer.allocUnsafeSlow()`] *never*
use the shared internal memory pool.

### The `--zero-fill-buffers` command line option
<!-- YAML
added: v5.10.0
-->

Node.js can be started using the `--zero-fill-buffers` command line option to
force all newly allocated `Buffer` instances created using either
`new Buffer(size)`, [`Buffer.allocUnsafe()`], [`Buffer.allocUnsafeSlow()`] or
`new SlowBuffer(size)` to be *automatically zero-filled* upon creation. Use of
this flag *changes the default behavior* of these methods and *can have a significant
impact* on performance. Use of the `--zero-fill-buffers` option is recommended
only when necessary to enforce that newly allocated `Buffer` instances cannot
contain potentially sensitive data.

Example:

```txt
$ node --zero-fill-buffers
> Buffer.allocUnsafe(5);
<Buffer 00 00 00 00 00>
```

### What makes `Buffer.allocUnsafe()` and `Buffer.allocUnsafeSlow()` "unsafe"?

When calling [`Buffer.allocUnsafe()`] and [`Buffer.allocUnsafeSlow()`], the
segment of allocated memory is *uninitialized* (it is not zeroed-out). While
this design makes the allocation of memory quite fast, the allocated segment of
memory might contain old data that is potentially sensitive. Using a `Buffer`
created by [`Buffer.allocUnsafe()`] without *completely* overwriting the memory
can allow this old data to be leaked when the `Buffer` memory is read.

While there are clear performance advantages to using [`Buffer.allocUnsafe()`],
extra care *must* be taken in order to avoid introducing security
vulnerabilities into an application.

## Buffers and Character Encodings
<!-- YAML
changes:
  - version: v6.4.0
    pr-url: https://github.com/nodejs/node/pull/7111
    description: Introduced `latin1` as an alias for `binary`.
  - version: v5.0.0
    pr-url: https://github.com/nodejs/node/pull/2859
    description: Removed the deprecated `raw` and `raws` encodings.
-->

`Buffer` instances are commonly used to represent sequences of encoded characters
such as UTF-8, UCS2, Base64 or even Hex-encoded data. It is possible to
convert back and forth between `Buffer` instances and ordinary JavaScript strings
by using an explicit character encoding.

Example:

```js
const buf = Buffer.from('hello world', 'ascii');

// Prints: 68656c6c6f20776f726c64
console.log(buf.toString('hex'));

// Prints: aGVsbG8gd29ybGQ=
console.log(buf.toString('base64'));
```

The character encodings currently supported by Node.js include:

* `'ascii'` - For 7-bit ASCII data only. This encoding is fast and will strip
  the high bit if set.

* `'utf8'` - Multibyte encoded Unicode characters. Many web pages and other
  document formats use UTF-8.

* `'utf16le'` - 2 or 4 bytes, little-endian encoded Unicode characters.
  Surrogate pairs (U+10000 to U+10FFFF) are supported.

* `'ucs2'` - Alias of `'utf16le'`.

* `'base64'` - Base64 encoding. When creating a `Buffer` from a string,
  this encoding will also correctly accept "URL and Filename Safe Alphabet" as
  specified in [RFC4648, Section 5].

* `'latin1'` - A way of encoding the `Buffer` into a one-byte encoded string
  (as defined by the IANA in [RFC1345],
  page 63, to be the Latin-1 supplement block and C0/C1 control codes).

* `'binary'` - Alias for `'latin1'`.

* `'hex'` - Encode each byte as two hexadecimal characters.

*Note*: Today's browsers follow the [WHATWG Encoding Standard][] which aliases
both 'latin1' and ISO-8859-1 to win-1252. This means that while doing something
like `http.get()`, if the returned charset is one of those listed in the WHATWG
specification it is possible that the server actually returned
win-1252-encoded data, and using `'latin1'` encoding may incorrectly decode the
characters.

## Buffers and TypedArray
<!-- YAML
changes:
  - version: v3.0.0
    pr-url: https://github.com/nodejs/node/pull/2002
    description: The `Buffer`s class now inherits from `Uint8Array`.
-->

`Buffer` instances are also [`Uint8Array`] instances. However, there are subtle
incompatibilities with the TypedArray specification in ECMAScript 2015.
For example, while [`ArrayBuffer#slice()`] creates a copy of the slice, the
implementation of [`Buffer#slice()`][`buf.slice()`] creates a view over the
existing `Buffer` without copying, making [`Buffer#slice()`][`buf.slice()`] far
more efficient.

It is also possible to create new [`TypedArray`] instances from a `Buffer` with
the following caveats:

1. The `Buffer` object's memory is copied to the [`TypedArray`], not shared.

2. The `Buffer` object's memory is interpreted as an array of distinct
elements, and not as a byte array of the target type. That is,
`new Uint32Array(Buffer.from([1, 2, 3, 4]))` creates a 4-element [`Uint32Array`]
   with elements `[1, 2, 3, 4]`, not a [`Uint32Array`] with a single element
   `[0x1020304]` or `[0x4030201]`.

It is possible to create a new `Buffer` that shares the same allocated memory as
a [`TypedArray`] instance by using the TypeArray object's `.buffer` property.

Example:

```js
const arr = new Uint16Array(2);

arr[0] = 5000;
arr[1] = 4000;

// Copies the contents of `arr`
const buf1 = Buffer.from(arr);

// Shares memory with `arr`
const buf2 = Buffer.from(arr.buffer);

// Prints: <Buffer 88 a0>
console.log(buf1);

// Prints: <Buffer 88 13 a0 0f>
console.log(buf2);

arr[1] = 6000;

// Prints: <Buffer 88 a0>
console.log(buf1);

// Prints: <Buffer 88 13 70 17>
console.log(buf2);
```

Note that when creating a `Buffer` using a [`TypedArray`]'s `.buffer`, it is
possible to use only a portion of the underlying [`ArrayBuffer`] by passing in
`byteOffset` and `length` parameters.

Example:

```js
const arr = new Uint16Array(20);
const buf = Buffer.from(arr.buffer, 0, 16);

// Prints: 16
console.log(buf.length);
```

The `Buffer.from()` and [`TypedArray.from()`] have different signatures and
implementations. Specifically, the [`TypedArray`] variants accept a second
argument that is a mapping function that is invoked on every element of the
typed array:

* `TypedArray.from(source[, mapFn[, thisArg]])`

The `Buffer.from()` method, however, does not support the use of a mapping
function:

* [`Buffer.from(array)`]
* [`Buffer.from(buffer)`]
* [`Buffer.from(arrayBuffer[, byteOffset [, length]])`][`Buffer.from(arrayBuffer)`]
* [`Buffer.from(string[, encoding])`][`Buffer.from(string)`]

## Buffers and ES6 iteration

`Buffer` instances can be iterated over using the ECMAScript 2015 (ES6) `for..of`
syntax.

Example:

```js
const buf = Buffer.from([1, 2, 3]);

// Prints:
//   1
//   2
//   3
for (const b of buf) {
  console.log(b);
}
```

Additionally, the [`buf.values()`], [`buf.keys()`], and
[`buf.entries()`] methods can be used to create iterators.

## Class: Buffer

The `Buffer` class is a global type for dealing with binary data directly.
It can be constructed in a variety of ways.

### new Buffer(array)
<!-- YAML
deprecated: v6.0.0
changes:
  - version: v7.2.1
    pr-url: https://github.com/nodejs/node/pull/9529
    description: Calling this constructor no longer emits a deprecation warning.
  - version: v7.0.0
    pr-url: https://github.com/nodejs/node/pull/8169
    description: Calling this constructor emits a deprecation warning now.
-->

> Stability: 0 - Deprecated: Use [`Buffer.from(array)`] instead.

* `array` {integer[]} An array of bytes to copy from.

Allocates a new `Buffer` using an `array` of octets.

Example:

```js
// Creates a new Buffer containing the UTF-8 bytes of the string 'buffer'
const buf = new Buffer([0x62, 0x75, 0x66, 0x66, 0x65, 0x72]);
```

### new Buffer(arrayBuffer[, byteOffset [, length]])
<!-- YAML
added: v3.0.0
deprecated: v6.0.0
changes:
  - version: v7.2.1
    pr-url: https://github.com/nodejs/node/pull/9529
    description: Calling this constructor no longer emits a deprecation warning.
  - version: v7.0.0
    pr-url: https://github.com/nodejs/node/pull/8169
    description: Calling this constructor emits a deprecation warning now.
  - version: v6.0.0
    pr-url: https://github.com/nodejs/node/pull/4682
    description: The `byteOffset` and `length` parameters are supported now.
-->

> Stability: 0 - Deprecated: Use
> [`Buffer.from(arrayBuffer[, byteOffset [, length]])`][`Buffer.from(arrayBuffer)`]
> instead.

* `arrayBuffer` {ArrayBuffer|SharedArrayBuffer} An [`ArrayBuffer`],
  [`SharedArrayBuffer`] or the `.buffer` property of a [`TypedArray`].
* `byteOffset` {integer} Index of first byte to expose. **Default:** `0`
* `length` {integer} Number of bytes to expose.
  **Default:** `arrayBuffer.length - byteOffset`

This creates a view of the [`ArrayBuffer`] or [`SharedArrayBuffer`] without
copying the underlying memory. For example, when passed a reference to the
`.buffer` property of a [`TypedArray`] instance, the newly created `Buffer` will
share the same allocated memory as the [`TypedArray`].

The optional `byteOffset` and `length` arguments specify a memory range within
the `arrayBuffer` that will be shared by the `Buffer`.

Example:

```js
const arr = new Uint16Array(2);

arr[0] = 5000;
arr[1] = 4000;

// Shares memory with `arr`
const buf = new Buffer(arr.buffer);

// Prints: <Buffer 88 13 a0 0f>
console.log(buf);

// Changing the original Uint16Array changes the Buffer also
arr[1] = 6000;

// Prints: <Buffer 88 13 70 17>
console.log(buf);
```

### new Buffer(buffer)
<!-- YAML
deprecated: v6.0.0
changes:
  - version: v7.2.1
    pr-url: https://github.com/nodejs/node/pull/9529
    description: Calling this constructor no longer emits a deprecation warning.
  - version: v7.0.0
    pr-url: https://github.com/nodejs/node/pull/8169
    description: Calling this constructor emits a deprecation warning now.
-->

> Stability: 0 - Deprecated: Use [`Buffer.from(buffer)`] instead.

* `buffer` {Buffer} An existing `Buffer` to copy data from.

Copies the passed `buffer` data onto a new `Buffer` instance.

Example:

```js
const buf1 = new Buffer('buffer');
const buf2 = new Buffer(buf1);

buf1[0] = 0x61;

// Prints: auffer
console.log(buf1.toString());

// Prints: buffer
console.log(buf2.toString());
```

### new Buffer(size)
<!-- YAML
deprecated: v6.0.0
changes:
  - version: v8.0.0
    pr-url: https://github.com/nodejs/node/pull/12141
    description: new Buffer(size) will return zero-filled memory by default.
  - version: v7.2.1
    pr-url: https://github.com/nodejs/node/pull/9529
    description: Calling this constructor no longer emits a deprecation warning.
  - version: v7.0.0
    pr-url: https://github.com/nodejs/node/pull/8169
    description: Calling this constructor emits a deprecation warning now.
-->

> Stability: 0 - Deprecated: Use [`Buffer.alloc()`] instead (also see
> [`Buffer.allocUnsafe()`]).

* `size` {integer} The desired length of the new `Buffer`.

Allocates a new `Buffer` of `size` bytes.  If the `size` is larger than
[`buffer.constants.MAX_LENGTH`] or smaller than 0, a [`RangeError`] will be
thrown. A zero-length `Buffer` will be created if `size` is 0.

Prior to Node.js 8.0.0, the underlying memory for `Buffer` instances
created in this way is *not initialized*. The contents of a newly created
`Buffer` are unknown and *may contain sensitive data*. Use
[`Buffer.alloc(size)`][`Buffer.alloc()`] instead to initialize a `Buffer`
to zeroes.

Example:

```js
const buf = new Buffer(10);

// Prints: <Buffer 00 00 00 00 00 00 00 00 00 00>
console.log(buf);
```

### new Buffer(string[, encoding])
<!-- YAML
deprecated: v6.0.0
changes:
  - version: v7.2.1
    pr-url: https://github.com/nodejs/node/pull/9529
    description: Calling this constructor no longer emits a deprecation warning.
  - version: v7.0.0
    pr-url: https://github.com/nodejs/node/pull/8169
    description: Calling this constructor emits a deprecation warning now.
-->

> Stability: 0 - Deprecated:
> Use [`Buffer.from(string[, encoding])`][`Buffer.from(string)`] instead.

* `string` {string} String to encode.
* `encoding` {string} The encoding of `string`. **Default:** `'utf8'`

Creates a new `Buffer` containing the given JavaScript string `string`. If
provided, the `encoding` parameter identifies the character encoding of `string`.

Examples:

```js
const buf1 = new Buffer('this is a tést');

// Prints: this is a tést
console.log(buf1.toString());

// Prints: this is a tC)st
console.log(buf1.toString('ascii'));


const buf2 = new Buffer('7468697320697320612074c3a97374', 'hex');

// Prints: this is a tést
console.log(buf2.toString());
```

### Class Method: Buffer.alloc(size[, fill[, encoding]])
<!-- YAML
added: v5.10.0
-->

* `size` {integer} The desired length of the new `Buffer`.
* `fill` {string|Buffer|integer} A value to pre-fill the new `Buffer` with.
  **Default:** `0`
* `encoding` {string} If `fill` is a string, this is its encoding.
  **Default:** `'utf8'`

Allocates a new `Buffer` of `size` bytes. If `fill` is `undefined`, the
`Buffer` will be *zero-filled*.

Example:

```js
const buf = Buffer.alloc(5);

// Prints: <Buffer 00 00 00 00 00>
console.log(buf);
```

Allocates a new `Buffer` of `size` bytes.  If the `size` is larger than
[`buffer.constants.MAX_LENGTH`] or smaller than 0, a [`RangeError`] will be
thrown. A zero-length `Buffer` will be created if `size` is 0.

If `fill` is specified, the allocated `Buffer` will be initialized by calling
[`buf.fill(fill)`][`buf.fill()`].

Example:

```js
const buf = Buffer.alloc(5, 'a');

// Prints: <Buffer 61 61 61 61 61>
console.log(buf);
```

If both `fill` and `encoding` are specified, the allocated `Buffer` will be
initialized by calling [`buf.fill(fill, encoding)`][`buf.fill()`].

Example:

```js
const buf = Buffer.alloc(11, 'aGVsbG8gd29ybGQ=', 'base64');

// Prints: <Buffer 68 65 6c 6c 6f 20 77 6f 72 6c 64>
console.log(buf);
```

Calling [`Buffer.alloc()`] can be significantly slower than the alternative
[`Buffer.allocUnsafe()`] but ensures that the newly created `Buffer` instance
contents will *never contain sensitive data*.

A `TypeError` will be thrown if `size` is not a number.

### Class Method: Buffer.allocUnsafe(size)
<!-- YAML
added: v5.10.0
changes:
  - version: v7.0.0
    pr-url: https://github.com/nodejs/node/pull/7079
    description: Passing a negative `size` will now throw an error.
-->

* `size` {integer} The desired length of the new `Buffer`.

Allocates a new `Buffer` of `size` bytes.  If the `size` is larger than
[`buffer.constants.MAX_LENGTH`] or smaller than 0, a [`RangeError`] will be
thrown. A zero-length `Buffer` will be created if `size` is 0.

The underlying memory for `Buffer` instances created in this way is *not
initialized*. The contents of the newly created `Buffer` are unknown and
*may contain sensitive data*. Use [`Buffer.alloc()`] instead to initialize
`Buffer` instances to zeroes.

Example:

```js
const buf = Buffer.allocUnsafe(10);

// Prints: (contents may vary): <Buffer a0 8b 28 3f 01 00 00 00 50 32>
console.log(buf);

buf.fill(0);

// Prints: <Buffer 00 00 00 00 00 00 00 00 00 00>
console.log(buf);
```

A `TypeError` will be thrown if `size` is not a number.

Note that the `Buffer` module pre-allocates an internal `Buffer` instance of
size [`Buffer.poolSize`] that is used as a pool for the fast allocation of new
`Buffer` instances created using [`Buffer.allocUnsafe()`] and the deprecated
`new Buffer(size)` constructor only when `size` is less than or equal to
`Buffer.poolSize >> 1` (floor of [`Buffer.poolSize`] divided by two).

Use of this pre-allocated internal memory pool is a key difference between
calling `Buffer.alloc(size, fill)` vs. `Buffer.allocUnsafe(size).fill(fill)`.
Specifically, `Buffer.alloc(size, fill)` will *never* use the internal `Buffer`
pool, while `Buffer.allocUnsafe(size).fill(fill)` *will* use the internal
`Buffer` pool if `size` is less than or equal to half [`Buffer.poolSize`]. The
difference is subtle but can be important when an application requires the
additional performance that [`Buffer.allocUnsafe()`] provides.

### Class Method: Buffer.allocUnsafeSlow(size)
<!-- YAML
added: v5.12.0
-->

* `size` {integer} The desired length of the new `Buffer`.

Allocates a new `Buffer` of `size` bytes.  If the `size` is larger than
[`buffer.constants.MAX_LENGTH`] or smaller than 0, a [`RangeError`] will be
thrown. A zero-length `Buffer` will be created if `size` is 0.

The underlying memory for `Buffer` instances created in this way is *not
initialized*. The contents of the newly created `Buffer` are unknown and
*may contain sensitive data*. Use [`buf.fill(0)`][`buf.fill()`] to initialize such
`Buffer` instances to zeroes.

When using [`Buffer.allocUnsafe()`] to allocate new `Buffer` instances,
allocations under 4KB are, by default, sliced from a single pre-allocated
`Buffer`. This allows applications to avoid the garbage collection overhead of
creating many individually allocated `Buffer` instances. This approach improves
both performance and memory usage by eliminating the need to track and cleanup as
many `Persistent` objects.

However, in the case where a developer may need to retain a small chunk of
memory from a pool for an indeterminate amount of time, it may be appropriate
to create an un-pooled `Buffer` instance using `Buffer.allocUnsafeSlow()` then
copy out the relevant bits.

Example:

```js
// Need to keep around a few small chunks of memory
const store = [];

socket.on('readable', () => {
  const data = socket.read();

  // Allocate for retained data
  const sb = Buffer.allocUnsafeSlow(10);

  // Copy the data into the new allocation
  data.copy(sb, 0, 0, 10);

  store.push(sb);
});
```

Use of `Buffer.allocUnsafeSlow()` should be used only as a last resort *after*
a developer has observed undue memory retention in their applications.

A `TypeError` will be thrown if `size` is not a number.

### Class Method: Buffer.byteLength(string[, encoding])
<!-- YAML
added: v0.1.90
changes:
  - version: v7.0.0
    pr-url: https://github.com/nodejs/node/pull/8946
    description: Passing invalid input will now throw an error.
  - version: v5.10.0
    pr-url: https://github.com/nodejs/node/pull/5255
    description: The `string` parameter can now be any `TypedArray`, `DataView`
                 or `ArrayBuffer`.
-->

<<<<<<< HEAD
* `string` {string|Buffer|TypedArray|DataView|ArrayBuffer|SharedArrayBuffer} A
  value to calculate the length of
=======
* `string` {string|Buffer|TypedArray|DataView|ArrayBuffer} A value to
  calculate the length of.
>>>>>>> d545c948
* `encoding` {string} If `string` is a string, this is its encoding.
  **Default:** `'utf8'`
* Returns: {integer} The number of bytes contained within `string`.

Returns the actual byte length of a string. This is not the same as
[`String.prototype.length`] since that returns the number of *characters* in
a string.

*Note*: For `'base64'` and `'hex'`, this function assumes valid input. For
strings that contain non-Base64/Hex-encoded data (e.g. whitespace), the return
value might be greater than the length of a `Buffer` created from the string.

Example:

```js
const str = '\u00bd + \u00bc = \u00be';

// Prints: ½ + ¼ = ¾: 9 characters, 12 bytes
console.log(`${str}: ${str.length} characters, ` +
            `${Buffer.byteLength(str, 'utf8')} bytes`);
```

When `string` is a `Buffer`/[`DataView`]/[`TypedArray`]/[`ArrayBuffer`]/
[`SharedArrayBuffer`], the actual byte length is returned.

### Class Method: Buffer.compare(buf1, buf2)
<!-- YAML
added: v0.11.13
changes:
  - version: v8.0.0
    pr-url: https://github.com/nodejs/node/pull/10236
    description: The arguments can now be `Uint8Array`s.
-->

* `buf1` {Buffer|Uint8Array}
* `buf2` {Buffer|Uint8Array}
* Returns: {integer}

Compares `buf1` to `buf2` typically for the purpose of sorting arrays of
`Buffer` instances. This is equivalent to calling
[`buf1.compare(buf2)`][`buf.compare()`].

Example:

```js
const buf1 = Buffer.from('1234');
const buf2 = Buffer.from('0123');
const arr = [buf1, buf2];

// Prints: [ <Buffer 30 31 32 33>, <Buffer 31 32 33 34> ]
// (This result is equal to: [buf2, buf1])
console.log(arr.sort(Buffer.compare));
```

### Class Method: Buffer.concat(list[, totalLength])
<!-- YAML
added: v0.7.11
changes:
  - version: v8.0.0
    pr-url: https://github.com/nodejs/node/pull/10236
    description: The elements of `list` can now be `Uint8Array`s.
-->

* `list` {Array} List of `Buffer` or [`Uint8Array`] instances to concat.
* `totalLength` {integer} Total length of the `Buffer` instances in `list`
  when concatenated.
* Returns: {Buffer}

Returns a new `Buffer` which is the result of concatenating all the `Buffer`
instances in the `list` together.

If the list has no items, or if the `totalLength` is 0, then a new zero-length
`Buffer` is returned.

If `totalLength` is not provided, it is calculated from the `Buffer` instances
in `list`. This however causes an additional loop to be executed in order to
calculate the `totalLength`, so it is faster to provide the length explicitly if
it is already known.

If `totalLength` is provided, it is coerced to an unsigned integer. If the
combined length of the `Buffer`s in `list` exceeds `totalLength`, the result is
truncated to `totalLength`.

Example: Create a single `Buffer` from a list of three `Buffer` instances

```js
const buf1 = Buffer.alloc(10);
const buf2 = Buffer.alloc(14);
const buf3 = Buffer.alloc(18);
const totalLength = buf1.length + buf2.length + buf3.length;

// Prints: 42
console.log(totalLength);

const bufA = Buffer.concat([buf1, buf2, buf3], totalLength);

// Prints: <Buffer 00 00 00 00 ...>
console.log(bufA);

// Prints: 42
console.log(bufA.length);
```

### Class Method: Buffer.from(array)
<!-- YAML
added: v5.10.0
-->

* `array` {Array}

Allocates a new `Buffer` using an `array` of octets.

Example:

```js
// Creates a new Buffer containing UTF-8 bytes of the string 'buffer'
const buf = Buffer.from([0x62, 0x75, 0x66, 0x66, 0x65, 0x72]);
```

A `TypeError` will be thrown if `array` is not an `Array`.

### Class Method: Buffer.from(arrayBuffer[, byteOffset[, length]])
<!-- YAML
added: v5.10.0
-->

* `arrayBuffer` {ArrayBuffer|SharedArrayBuffer} An [`ArrayBuffer`],
  [`SharedArrayBuffer`], or the `.buffer` property of a [`TypedArray`].
* `byteOffset` {integer} Index of first byte to expose. **Default:** `0`
* `length` {integer} Number of bytes to expose.
  **Default:** `arrayBuffer.length - byteOffset`

This creates a view of the [`ArrayBuffer`] without copying the underlying
memory. For example, when passed a reference to the `.buffer` property of a
[`TypedArray`] instance, the newly created `Buffer` will share the same
allocated memory as the [`TypedArray`].

Example:

```js
const arr = new Uint16Array(2);

arr[0] = 5000;
arr[1] = 4000;

// Shares memory with `arr`
const buf = Buffer.from(arr.buffer);

// Prints: <Buffer 88 13 a0 0f>
console.log(buf);

// Changing the original Uint16Array changes the Buffer also
arr[1] = 6000;

// Prints: <Buffer 88 13 70 17>
console.log(buf);
```

The optional `byteOffset` and `length` arguments specify a memory range within
the `arrayBuffer` that will be shared by the `Buffer`.

Example:

```js
const ab = new ArrayBuffer(10);
const buf = Buffer.from(ab, 0, 2);

// Prints: 2
console.log(buf.length);
```

A `TypeError` will be thrown if `arrayBuffer` is not an [`ArrayBuffer`] or a
[`SharedArrayBuffer`].

### Class Method: Buffer.from(buffer)
<!-- YAML
added: v5.10.0
-->

* `buffer` {Buffer} An existing `Buffer` to copy data from.

Copies the passed `buffer` data onto a new `Buffer` instance.

Example:

```js
const buf1 = Buffer.from('buffer');
const buf2 = Buffer.from(buf1);

buf1[0] = 0x61;

// Prints: auffer
console.log(buf1.toString());

// Prints: buffer
console.log(buf2.toString());
```

A `TypeError` will be thrown if `buffer` is not a `Buffer`.

### Class Method: Buffer.from(string[, encoding])
<!-- YAML
added: v5.10.0
-->

* `string` {string} A string to encode.
* `encoding` {string} The encoding of `string`. **Default:** `'utf8'`

Creates a new `Buffer` containing the given JavaScript string `string`. If
provided, the `encoding` parameter identifies the character encoding of `string`.

Examples:

```js
const buf1 = Buffer.from('this is a tést');

// Prints: this is a tést
console.log(buf1.toString());

// Prints: this is a tC)st
console.log(buf1.toString('ascii'));


const buf2 = Buffer.from('7468697320697320612074c3a97374', 'hex');

// Prints: this is a tést
console.log(buf2.toString());
```

A `TypeError` will be thrown if `string` is not a string.

### Class Method: Buffer.from(object[, offsetOrEncoding[, length]])
<!-- YAML
added: v8.2.0
-->

* `object` {Object} An object supporting `Symbol.toPrimitive` or `valueOf()`
* `offsetOrEncoding` {number|string} A byte-offset or encoding, depending on
  the value returned either by `object.valueOf()` or
  `object[Symbol.toPrimitive]()`.
* `length` {number} A length, depending on the value returned either by
  `object.valueOf()` or `object[Symbol.toPrimitive]()`.

For objects whose `valueOf()` function returns a value not strictly equal to
`object`, returns `Buffer.from(object.valueOf(), offsetOrEncoding, length)`.

For example:

```js
const buf = Buffer.from(new String('this is a test'));
// <Buffer 74 68 69 73 20 69 73 20 61 20 74 65 73 74>
```

For objects that support `Symbol.toPrimitive`, returns
`Buffer.from(object[Symbol.toPrimitive](), offsetOrEncoding, length)`.

For example:

```js
class Foo {
  [Symbol.toPrimitive]() {
    return 'this is a test';
  }
}

const buf = Buffer.from(new Foo(), 'utf8');
// <Buffer 74 68 69 73 20 69 73 20 61 20 74 65 73 74>
```

### Class Method: Buffer.isBuffer(obj)
<!-- YAML
added: v0.1.101
-->

* `obj` {Object}
* Returns: {boolean}

Returns `true` if `obj` is a `Buffer`, `false` otherwise.

### Class Method: Buffer.isEncoding(encoding)
<!-- YAML
added: v0.9.1
-->

* `encoding` {string} A character encoding name to check.
* Returns: {boolean}

Returns `true` if `encoding` contains a supported character encoding, or `false`
otherwise.

### Class Property: Buffer.poolSize
<!-- YAML
added: v0.11.3
-->

* {integer} **Default:** `8192`

This is the number of bytes used to determine the size of pre-allocated, internal
`Buffer` instances used for pooling. This value may be modified.

### buf[index]
<!-- YAML
type: property
name: [index]
-->

The index operator `[index]` can be used to get and set the octet at position
`index` in `buf`. The values refer to individual bytes, so the legal value
range is between `0x00` and `0xFF` (hex) or `0` and `255` (decimal).

This operator is inherited from `Uint8Array`, so its behavior on out-of-bounds
access is the same as `UInt8Array` - that is, getting returns `undefined` and
setting does nothing.

Example: Copy an ASCII string into a `Buffer`, one byte at a time

```js
const str = 'Node.js';
const buf = Buffer.allocUnsafe(str.length);

for (let i = 0; i < str.length; i++) {
  buf[i] = str.charCodeAt(i);
}

// Prints: Node.js
console.log(buf.toString('ascii'));
```

### buf.buffer

The `buffer` property references the underlying `ArrayBuffer` object based on
which this Buffer object is created.

```js
const arrayBuffer = new ArrayBuffer(16);
const buffer = Buffer.from(arrayBuffer);

console.log(buffer.buffer === arrayBuffer);
// Prints: true
```

### buf.compare(target[, targetStart[, targetEnd[, sourceStart[, sourceEnd]]]])
<!-- YAML
added: v0.11.13
changes:
  - version: v8.0.0
    pr-url: https://github.com/nodejs/node/pull/10236
    description: The `target` parameter can now be a `Uint8Array`.
  - version: v5.11.0
    pr-url: https://github.com/nodejs/node/pull/5880
    description: Additional parameters for specifying offsets are supported now.
-->

* `target` {Buffer|Uint8Array} A `Buffer` or [`Uint8Array`] to compare to.
* `targetStart` {integer} The offset within `target` at which to begin
  comparison. **Default:** `0`
* `targetEnd` {integer} The offset with `target` at which to end comparison
  (not inclusive). Ignored when `targetStart` is `undefined`.
  **Default:** `target.length`
* `sourceStart` {integer} The offset within `buf` at which to begin comparison.
  Ignored when `targetStart` is `undefined`. **Default:** `0`
* `sourceEnd` {integer} The offset within `buf` at which to end comparison
  (not inclusive). Ignored when `targetStart` is `undefined`.
  **Default:** [`buf.length`]
* Returns: {integer}

Compares `buf` with `target` and returns a number indicating whether `buf`
comes before, after, or is the same as `target` in sort order.
Comparison is based on the actual sequence of bytes in each `Buffer`.

* `0` is returned if `target` is the same as `buf`
* `1` is returned if `target` should come *before* `buf` when sorted.
* `-1` is returned if `target` should come *after* `buf` when sorted.

Examples:

```js
const buf1 = Buffer.from('ABC');
const buf2 = Buffer.from('BCD');
const buf3 = Buffer.from('ABCD');

// Prints: 0
console.log(buf1.compare(buf1));

// Prints: -1
console.log(buf1.compare(buf2));

// Prints: -1
console.log(buf1.compare(buf3));

// Prints: 1
console.log(buf2.compare(buf1));

// Prints: 1
console.log(buf2.compare(buf3));

// Prints: [ <Buffer 41 42 43>, <Buffer 41 42 43 44>, <Buffer 42 43 44> ]
// (This result is equal to: [buf1, buf3, buf2])
console.log([buf1, buf2, buf3].sort(Buffer.compare));
```

The optional `targetStart`, `targetEnd`, `sourceStart`, and `sourceEnd`
arguments can be used to limit the comparison to specific ranges within `target`
and `buf` respectively.

Examples:

```js
const buf1 = Buffer.from([1, 2, 3, 4, 5, 6, 7, 8, 9]);
const buf2 = Buffer.from([5, 6, 7, 8, 9, 1, 2, 3, 4]);

// Prints: 0
console.log(buf1.compare(buf2, 5, 9, 0, 4));

// Prints: -1
console.log(buf1.compare(buf2, 0, 6, 4));

// Prints: 1
console.log(buf1.compare(buf2, 5, 6, 5));
```

A `RangeError` will be thrown if: `targetStart < 0`, `sourceStart < 0`,
`targetEnd > target.byteLength` or `sourceEnd > source.byteLength`.

### buf.copy(target[, targetStart[, sourceStart[, sourceEnd]]])
<!-- YAML
added: v0.1.90
-->

* `target` {Buffer|Uint8Array} A `Buffer` or [`Uint8Array`] to copy into.
* `targetStart` {integer} The offset within `target` at which to begin
  copying to. **Default:** `0`
* `sourceStart` {integer} The offset within `buf` at which to begin copying from.
  Ignored when `targetStart` is `undefined`. **Default:** `0`
* `sourceEnd` {integer} The offset within `buf` at which to stop copying (not
  inclusive). Ignored when `sourceStart` is `undefined`. **Default:** [`buf.length`]
* Returns: {integer} The number of bytes copied.

Copies data from a region of `buf` to a region in `target` even if the `target`
memory region overlaps with `buf`.

Example: Create two `Buffer` instances, `buf1` and `buf2`, and copy `buf1` from
byte 16 through byte 19 into `buf2`, starting at the 8th byte in `buf2`

```js
const buf1 = Buffer.allocUnsafe(26);
const buf2 = Buffer.allocUnsafe(26).fill('!');

for (let i = 0; i < 26; i++) {
  // 97 is the decimal ASCII value for 'a'
  buf1[i] = i + 97;
}

buf1.copy(buf2, 8, 16, 20);

// Prints: !!!!!!!!qrst!!!!!!!!!!!!!
console.log(buf2.toString('ascii', 0, 25));
```

Example: Create a single `Buffer` and copy data from one region to an
overlapping region within the same `Buffer`

```js
const buf = Buffer.allocUnsafe(26);

for (let i = 0; i < 26; i++) {
  // 97 is the decimal ASCII value for 'a'
  buf[i] = i + 97;
}

buf.copy(buf, 0, 4, 10);

// Prints: efghijghijklmnopqrstuvwxyz
console.log(buf.toString());
```

### buf.entries()
<!-- YAML
added: v1.1.0
-->

* Returns: {Iterator}

Creates and returns an [iterator] of `[index, byte]` pairs from the contents of
`buf`.

Example: Log the entire contents of a `Buffer`

```js
const buf = Buffer.from('buffer');

// Prints:
//   [0, 98]
//   [1, 117]
//   [2, 102]
//   [3, 102]
//   [4, 101]
//   [5, 114]
for (const pair of buf.entries()) {
  console.log(pair);
}
```

### buf.equals(otherBuffer)
<!-- YAML
added: v0.11.13
changes:
  - version: v8.0.0
    pr-url: https://github.com/nodejs/node/pull/10236
    description: The arguments can now be `Uint8Array`s.
-->

* `otherBuffer` {Buffer} A `Buffer` or [`Uint8Array`] to compare to.
* Returns: {boolean}

Returns `true` if both `buf` and `otherBuffer` have exactly the same bytes,
`false` otherwise.

Examples:

```js
const buf1 = Buffer.from('ABC');
const buf2 = Buffer.from('414243', 'hex');
const buf3 = Buffer.from('ABCD');

// Prints: true
console.log(buf1.equals(buf2));

// Prints: false
console.log(buf1.equals(buf3));
```

### buf.fill(value[, offset[, end]][, encoding])
<!-- YAML
added: v0.5.0
changes:
  - version: v5.7.0
    pr-url: https://github.com/nodejs/node/pull/4935
    description: The `encoding` parameter is supported now.
-->

* `value` {string|Buffer|integer} The value to fill `buf` with.
* `offset` {integer} Number of bytes to skip before starting to fill `buf`. **Default:** `0`
* `end` {integer} Where to stop filling `buf` (not inclusive). **Default:** [`buf.length`]
* `encoding` {string} If `value` is a string, this is its encoding.
  **Default:** `'utf8'`
* Returns: {Buffer} A reference to `buf`.

Fills `buf` with the specified `value`. If the `offset` and `end` are not given,
the entire `buf` will be filled. This is meant to be a small simplification to
allow the creation and filling of a `Buffer` to be done on a single line.

Example: Fill a `Buffer` with the ASCII character `'h'`

```js
const b = Buffer.allocUnsafe(50).fill('h');

// Prints: hhhhhhhhhhhhhhhhhhhhhhhhhhhhhhhhhhhhhhhhhhhhhhhhhh
console.log(b.toString());
```

`value` is coerced to a `uint32` value if it is not a String or Integer.

If the final write of a `fill()` operation falls on a multi-byte character,
then only the first bytes of that character that fit into `buf` are written.

Example: Fill a `Buffer` with a two-byte character

```js
// Prints: <Buffer c8 a2 c8>
console.log(Buffer.allocUnsafe(3).fill('\u0222'));
```

### buf.includes(value[, byteOffset][, encoding])
<!-- YAML
added: v5.3.0
-->

* `value` {string|Buffer|integer} What to search for.
* `byteOffset` {integer} Where to begin searching in `buf`. **Default:** `0`
* `encoding` {string} If `value` is a string, this is its encoding.
  **Default:** `'utf8'`
* Returns: {boolean} `true` if `value` was found in `buf`, `false` otherwise.

Equivalent to [`buf.indexOf() !== -1`][`buf.indexOf()`].

Examples:

```js
const buf = Buffer.from('this is a buffer');

// Prints: true
console.log(buf.includes('this'));

// Prints: true
console.log(buf.includes('is'));

// Prints: true
console.log(buf.includes(Buffer.from('a buffer')));

// Prints: true
// (97 is the decimal ASCII value for 'a')
console.log(buf.includes(97));

// Prints: false
console.log(buf.includes(Buffer.from('a buffer example')));

// Prints: true
console.log(buf.includes(Buffer.from('a buffer example').slice(0, 8)));

// Prints: false
console.log(buf.includes('this', 4));
```

### buf.indexOf(value[, byteOffset][, encoding])
<!-- YAML
added: v1.5.0
changes:
  - version: v8.0.0
    pr-url: https://github.com/nodejs/node/pull/10236
    description: The `value` can now be a `Uint8Array`.
  - version: v5.7.0, v4.4.0
    pr-url: https://github.com/nodejs/node/pull/4803
    description: When `encoding` is being passed, the `byteOffset` parameter
                 is no longer required.
-->

* `value` {string|Buffer|Uint8Array|integer} What to search for.
* `byteOffset` {integer} Where to begin searching in `buf`. **Default:** `0`
* `encoding` {string} If `value` is a string, this is its encoding.
  **Default:** `'utf8'`
* Returns: {integer} The index of the first occurrence of `value` in `buf` or `-1`
  if `buf` does not contain `value`.

If `value` is:

  * a string, `value` is interpreted according to the character encoding in
    `encoding`.
  * a `Buffer` or [`Uint8Array`], `value` will be used in its entirety.
    To compare a partial `Buffer`, use [`buf.slice()`].
  * a number, `value` will be interpreted as an unsigned 8-bit integer
  value between `0` and `255`.

Examples:

```js
const buf = Buffer.from('this is a buffer');

// Prints: 0
console.log(buf.indexOf('this'));

// Prints: 2
console.log(buf.indexOf('is'));

// Prints: 8
console.log(buf.indexOf(Buffer.from('a buffer')));

// Prints: 8
// (97 is the decimal ASCII value for 'a')
console.log(buf.indexOf(97));

// Prints: -1
console.log(buf.indexOf(Buffer.from('a buffer example')));

// Prints: 8
console.log(buf.indexOf(Buffer.from('a buffer example').slice(0, 8)));


const utf16Buffer = Buffer.from('\u039a\u0391\u03a3\u03a3\u0395', 'ucs2');

// Prints: 4
console.log(utf16Buffer.indexOf('\u03a3', 0, 'ucs2'));

// Prints: 6
console.log(utf16Buffer.indexOf('\u03a3', -4, 'ucs2'));
```

If `value` is not a string, number, or `Buffer`, this method will throw a
`TypeError`. If `value` is a number, it will be coerced to a valid byte value,
an integer between 0 and 255.

If `byteOffset` is not a number, it will be coerced to a number. Any arguments
that coerce to `NaN` or 0, like `{}`, `[]`, `null` or `undefined`, will search
the whole buffer. This behavior matches [`String#indexOf()`].

```js
const b = Buffer.from('abcdef');

// Passing a value that's a number, but not a valid byte
// Prints: 2, equivalent to searching for 99 or 'c'
console.log(b.indexOf(99.9));
console.log(b.indexOf(256 + 99));

// Passing a byteOffset that coerces to NaN or 0
// Prints: 1, searching the whole buffer
console.log(b.indexOf('b', undefined));
console.log(b.indexOf('b', {}));
console.log(b.indexOf('b', null));
console.log(b.indexOf('b', []));
```

If `value` is an empty string or empty `Buffer` and `byteOffset` is less
than `buf.length`, `byteOffset` will be returned. If `value` is empty and
`byteOffset` is at least `buf.length`, `buf.length` will be returned.

### buf.keys()
<!-- YAML
added: v1.1.0
-->

* Returns: {Iterator}

Creates and returns an [iterator] of `buf` keys (indices).

Example:

```js
const buf = Buffer.from('buffer');

// Prints:
//   0
//   1
//   2
//   3
//   4
//   5
for (const key of buf.keys()) {
  console.log(key);
}
```

### buf.lastIndexOf(value[, byteOffset][, encoding])
<!-- YAML
added: v6.0.0
changes:
  - version: v8.0.0
    pr-url: https://github.com/nodejs/node/pull/10236
    description: The `value` can now be a `Uint8Array`.
-->

* `value` {string|Buffer|Uint8Array|integer} What to search for.
* `byteOffset` {integer} Where to begin searching in `buf`.
  **Default:** [`buf.length`]` - 1`
* `encoding` {string} If `value` is a string, this is its encoding.
  **Default:** `'utf8'`
* Returns: {integer} The index of the last occurrence of `value` in `buf` or `-1`
  if `buf` does not contain `value`.

Identical to [`buf.indexOf()`], except `buf` is searched from back to front
instead of front to back.

Examples:

```js
const buf = Buffer.from('this buffer is a buffer');

// Prints: 0
console.log(buf.lastIndexOf('this'));

// Prints: 17
console.log(buf.lastIndexOf('buffer'));

// Prints: 17
console.log(buf.lastIndexOf(Buffer.from('buffer')));

// Prints: 15
// (97 is the decimal ASCII value for 'a')
console.log(buf.lastIndexOf(97));

// Prints: -1
console.log(buf.lastIndexOf(Buffer.from('yolo')));

// Prints: 5
console.log(buf.lastIndexOf('buffer', 5));

// Prints: -1
console.log(buf.lastIndexOf('buffer', 4));


const utf16Buffer = Buffer.from('\u039a\u0391\u03a3\u03a3\u0395', 'ucs2');

// Prints: 6
console.log(utf16Buffer.lastIndexOf('\u03a3', undefined, 'ucs2'));

// Prints: 4
console.log(utf16Buffer.lastIndexOf('\u03a3', -5, 'ucs2'));
```

If `value` is not a string, number, or `Buffer`, this method will throw a
`TypeError`. If `value` is a number, it will be coerced to a valid byte value,
an integer between 0 and 255.

If `byteOffset` is not a number, it will be coerced to a number. Any arguments
that coerce to `NaN`, like `{}` or `undefined`, will search the whole buffer.
This behavior matches [`String#lastIndexOf()`].

```js
const b = Buffer.from('abcdef');

// Passing a value that's a number, but not a valid byte
// Prints: 2, equivalent to searching for 99 or 'c'
console.log(b.lastIndexOf(99.9));
console.log(b.lastIndexOf(256 + 99));

// Passing a byteOffset that coerces to NaN
// Prints: 1, searching the whole buffer
console.log(b.lastIndexOf('b', undefined));
console.log(b.lastIndexOf('b', {}));

// Passing a byteOffset that coerces to 0
// Prints: -1, equivalent to passing 0
console.log(b.lastIndexOf('b', null));
console.log(b.lastIndexOf('b', []));
```

If `value` is an empty string or empty `Buffer`, `byteOffset` will be returned.

### buf.length
<!-- YAML
added: v0.1.90
-->

* {integer}

Returns the amount of memory allocated for `buf` in bytes. Note that this
does not necessarily reflect the amount of "usable" data within `buf`.

Example: Create a `Buffer` and write a shorter ASCII string to it

```js
const buf = Buffer.alloc(1234);

// Prints: 1234
console.log(buf.length);

buf.write('some string', 0, 'ascii');

// Prints: 1234
console.log(buf.length);
```

While the `length` property is not immutable, changing the value of `length`
can result in undefined and inconsistent behavior. Applications that wish to
modify the length of a `Buffer` should therefore treat `length` as read-only and
use [`buf.slice()`] to create a new `Buffer`.

Examples:

```js
let buf = Buffer.allocUnsafe(10);

buf.write('abcdefghj', 0, 'ascii');

// Prints: 10
console.log(buf.length);

buf = buf.slice(0, 5);

// Prints: 5
console.log(buf.length);
```

### buf.parent
<!-- YAML
deprecated: v8.0.0
-->

> Stability: 0 - Deprecated: Use [`buf.buffer`] instead.

The `buf.parent` property is a deprecated alias for `buf.buffer`.

### buf.readDoubleBE(offset[, noAssert])
### buf.readDoubleLE(offset[, noAssert])
<!-- YAML
added: v0.11.15
-->

* `offset` {integer} Number of bytes to skip before starting to read. Must satisfy: `0 <= offset <= buf.length - 8`.
* `noAssert` {boolean} Skip `offset` validation? **Default:** `false`
* Returns: {number}

Reads a 64-bit double from `buf` at the specified `offset` with specified
endian format (`readDoubleBE()` returns big endian, `readDoubleLE()` returns
little endian).

Setting `noAssert` to `true` allows `offset` to be beyond the end of `buf`, but
the result should be considered undefined behavior.

Examples:

```js
const buf = Buffer.from([1, 2, 3, 4, 5, 6, 7, 8]);

// Prints: 8.20788039913184e-304
console.log(buf.readDoubleBE());

// Prints: 5.447603722011605e-270
console.log(buf.readDoubleLE());

// Throws an exception: RangeError: Index out of range
console.log(buf.readDoubleLE(1));

// Warning: reads passed end of buffer!
// This will result in a segmentation fault! Don't do this!
console.log(buf.readDoubleLE(1, true));
```

### buf.readFloatBE(offset[, noAssert])
### buf.readFloatLE(offset[, noAssert])
<!-- YAML
added: v0.11.15
-->

* `offset` {integer} Number of bytes to skip before starting to read. Must satisfy: `0 <= offset <= buf.length - 4`.
* `noAssert` {boolean} Skip `offset` validation? **Default:** `false`
* Returns: {number}

Reads a 32-bit float from `buf` at the specified `offset` with specified
endian format (`readFloatBE()` returns big endian, `readFloatLE()` returns
little endian).

Setting `noAssert` to `true` allows `offset` to be beyond the end of `buf`, but
the result should be considered undefined behavior.

Examples:

```js
const buf = Buffer.from([1, 2, 3, 4]);

// Prints: 2.387939260590663e-38
console.log(buf.readFloatBE());

// Prints: 1.539989614439558e-36
console.log(buf.readFloatLE());

// Throws an exception: RangeError: Index out of range
console.log(buf.readFloatLE(1));

// Warning: reads passed end of buffer!
// This will result in a segmentation fault! Don't do this!
console.log(buf.readFloatLE(1, true));
```

### buf.readInt8(offset[, noAssert])
<!-- YAML
added: v0.5.0
-->

* `offset` {integer} Number of bytes to skip before starting to read. Must satisfy: `0 <= offset <= buf.length - 1`.
* `noAssert` {boolean} Skip `offset` validation? **Default:** `false`
* Returns: {integer}

Reads a signed 8-bit integer from `buf` at the specified `offset`.

Setting `noAssert` to `true` allows `offset` to be beyond the end of `buf`, but
the result should be considered undefined behavior.

Integers read from a `Buffer` are interpreted as two's complement signed values.

Examples:

```js
const buf = Buffer.from([-1, 5]);

// Prints: -1
console.log(buf.readInt8(0));

// Prints: 5
console.log(buf.readInt8(1));

// Throws an exception: RangeError: Index out of range
console.log(buf.readInt8(2));
```

### buf.readInt16BE(offset[, noAssert])
### buf.readInt16LE(offset[, noAssert])
<!-- YAML
added: v0.5.5
-->

* `offset` {integer} Number of bytes to skip before starting to read. Must satisfy: `0 <= offset <= buf.length - 2`.
* `noAssert` {boolean} Skip `offset` validation? **Default:** `false`
* Returns: {integer}

Reads a signed 16-bit integer from `buf` at the specified `offset` with
the specified endian format (`readInt16BE()` returns big endian,
`readInt16LE()` returns little endian).

Setting `noAssert` to `true` allows `offset` to be beyond the end of `buf`, but
the result should be considered undefined behavior.

Integers read from a `Buffer` are interpreted as two's complement signed values.

Examples:

```js
const buf = Buffer.from([0, 5]);

// Prints: 5
console.log(buf.readInt16BE());

// Prints: 1280
console.log(buf.readInt16LE());

// Throws an exception: RangeError: Index out of range
console.log(buf.readInt16LE(1));
```

### buf.readInt32BE(offset[, noAssert])
### buf.readInt32LE(offset[, noAssert])
<!-- YAML
added: v0.5.5
-->

* `offset` {integer} Number of bytes to skip before starting to read. Must satisfy: `0 <= offset <= buf.length - 4`.
* `noAssert` {boolean} Skip `offset` validation? **Default:** `false`
* Returns: {integer}

Reads a signed 32-bit integer from `buf` at the specified `offset` with
the specified endian format (`readInt32BE()` returns big endian,
`readInt32LE()` returns little endian).

Setting `noAssert` to `true` allows `offset` to be beyond the end of `buf`, but
the result should be considered undefined behavior.

Integers read from a `Buffer` are interpreted as two's complement signed values.

Examples:

```js
const buf = Buffer.from([0, 0, 0, 5]);

// Prints: 5
console.log(buf.readInt32BE());

// Prints: 83886080
console.log(buf.readInt32LE());

// Throws an exception: RangeError: Index out of range
console.log(buf.readInt32LE(1));
```

### buf.readIntBE(offset, byteLength[, noAssert])
### buf.readIntLE(offset, byteLength[, noAssert])
<!-- YAML
added: v0.11.15
-->

* `offset` {integer} Number of bytes to skip before starting to read. Must satisfy: `0 <= offset <= buf.length - byteLength`.
* `byteLength` {integer} Number of bytes to read. Must satisfy: `0 < byteLength <= 6`.
* `noAssert` {boolean} Skip `offset` and `byteLength` validation? **Default:** `false`.
* Returns: {integer}

Reads `byteLength` number of bytes from `buf` at the specified `offset`
and interprets the result as a two's complement signed value. Supports up to 48
bits of accuracy.

Setting `noAssert` to `true` allows `offset` to be beyond the end of `buf`, but
the result should be considered undefined behavior.

Examples:

```js
const buf = Buffer.from([0x12, 0x34, 0x56, 0x78, 0x90, 0xab]);

// Prints: -546f87a9cbee
console.log(buf.readIntLE(0, 6).toString(16));

// Prints: 1234567890ab
console.log(buf.readIntBE(0, 6).toString(16));

// Throws an exception: RangeError: Index out of range
console.log(buf.readIntBE(1, 6).toString(16));
```

### buf.readUInt8(offset[, noAssert])
<!-- YAML
added: v0.5.0
-->

* `offset` {integer} Number of bytes to skip before starting to read. Must satisfy: `0 <= offset <= buf.length - 1`.
* `noAssert` {boolean} Skip `offset` validation? **Default:** `false`
* Returns: {integer}

Reads an unsigned 8-bit integer from `buf` at the specified `offset`.

Setting `noAssert` to `true` allows `offset` to be beyond the end of `buf`, but
the result should be considered undefined behavior.

Examples:

```js
const buf = Buffer.from([1, -2]);

// Prints: 1
console.log(buf.readUInt8(0));

// Prints: 254
console.log(buf.readUInt8(1));

// Throws an exception: RangeError: Index out of range
console.log(buf.readUInt8(2));
```

### buf.readUInt16BE(offset[, noAssert])
### buf.readUInt16LE(offset[, noAssert])
<!-- YAML
added: v0.5.5
-->

* `offset` {integer} Number of bytes to skip before starting to read. Must satisfy: `0 <= offset <= buf.length - 2`.
* `noAssert` {boolean} Skip `offset` validation? **Default:** `false`
* Returns: {integer}

Reads an unsigned 16-bit integer from `buf` at the specified `offset` with
specified endian format (`readUInt16BE()` returns big endian, `readUInt16LE()`
returns little endian).

Setting `noAssert` to `true` allows `offset` to be beyond the end of `buf`, but
the result should be considered undefined behavior.

Examples:

```js
const buf = Buffer.from([0x12, 0x34, 0x56]);

// Prints: 1234
console.log(buf.readUInt16BE(0).toString(16));

// Prints: 3412
console.log(buf.readUInt16LE(0).toString(16));

// Prints: 3456
console.log(buf.readUInt16BE(1).toString(16));

// Prints: 5634
console.log(buf.readUInt16LE(1).toString(16));

// Throws an exception: RangeError: Index out of range
console.log(buf.readUInt16LE(2).toString(16));
```

### buf.readUInt32BE(offset[, noAssert])
### buf.readUInt32LE(offset[, noAssert])
<!-- YAML
added: v0.5.5
-->

* `offset` {integer} Number of bytes to skip before starting to read. Must satisfy: `0 <= offset <= buf.length - 4`.
* `noAssert` {boolean} Skip `offset` validation? **Default:** `false`
* Returns: {integer}

Reads an unsigned 32-bit integer from `buf` at the specified `offset` with
specified endian format (`readUInt32BE()` returns big endian,
`readUInt32LE()` returns little endian).

Setting `noAssert` to `true` allows `offset` to be beyond the end of `buf`, but
the result should be considered undefined behavior.

Examples:

```js
const buf = Buffer.from([0x12, 0x34, 0x56, 0x78]);

// Prints: 12345678
console.log(buf.readUInt32BE(0).toString(16));

// Prints: 78563412
console.log(buf.readUInt32LE(0).toString(16));

// Throws an exception: RangeError: Index out of range
console.log(buf.readUInt32LE(1).toString(16));
```

### buf.readUIntBE(offset, byteLength[, noAssert])
### buf.readUIntLE(offset, byteLength[, noAssert])
<!-- YAML
added: v0.11.15
-->

* `offset` {integer} Number of bytes to skip before starting to read. Must satisfy: `0 <= offset <= buf.length - byteLength`.
* `byteLength` {integer} Number of bytes to read. Must satisfy: `0 < byteLength <= 6`.
* `noAssert` {boolean} Skip `offset` and `byteLength` validation? **Default:** `false`
* Returns: {integer}

Reads `byteLength` number of bytes from `buf` at the specified `offset`
and interprets the result as an unsigned integer. Supports up to 48
bits of accuracy.

Setting `noAssert` to `true` allows `offset` to be beyond the end of `buf`, but
the result should be considered undefined behavior.

Examples:

```js
const buf = Buffer.from([0x12, 0x34, 0x56, 0x78, 0x90, 0xab]);

// Prints: 1234567890ab
console.log(buf.readUIntBE(0, 6).toString(16));

// Prints: ab9078563412
console.log(buf.readUIntLE(0, 6).toString(16));

// Throws an exception: RangeError: Index out of range
console.log(buf.readUIntBE(1, 6).toString(16));
```

### buf.slice([start[, end]])
<!-- YAML
added: v0.3.0
changes:
  - version: v7.1.0, v6.9.2
    pr-url: https://github.com/nodejs/node/pull/9341
    description: Coercing the offsets to integers now handles values outside
                 the 32-bit integer range properly.
  - version: v7.0.0
    pr-url: https://github.com/nodejs/node/pull/9101
    description: All offsets are now coerced to integers before doing any
                 calculations with them.
-->

* `start` {integer} Where the new `Buffer` will start. **Default:** `0`
* `end` {integer} Where the new `Buffer` will end (not inclusive).
  **Default:** [`buf.length`]
* Returns: {Buffer}

Returns a new `Buffer` that references the same memory as the original, but
offset and cropped by the `start` and `end` indices.

Specifying `end` greater than [`buf.length`] will return the same result as
that of `end` equal to [`buf.length`].

*Note*: Modifying the new `Buffer` slice will modify the memory in the
original `Buffer` because the allocated memory of the two objects overlap.

Example: Create a `Buffer` with the ASCII alphabet, take a slice, and then modify
one byte from the original `Buffer`

```js
const buf1 = Buffer.allocUnsafe(26);

for (let i = 0; i < 26; i++) {
  // 97 is the decimal ASCII value for 'a'
  buf1[i] = i + 97;
}

const buf2 = buf1.slice(0, 3);

// Prints: abc
console.log(buf2.toString('ascii', 0, buf2.length));

buf1[0] = 33;

// Prints: !bc
console.log(buf2.toString('ascii', 0, buf2.length));
```

Specifying negative indexes causes the slice to be generated relative to the
end of `buf` rather than the beginning.

Examples:

```js
const buf = Buffer.from('buffer');

// Prints: buffe
// (Equivalent to buf.slice(0, 5))
console.log(buf.slice(-6, -1).toString());

// Prints: buff
// (Equivalent to buf.slice(0, 4))
console.log(buf.slice(-6, -2).toString());

// Prints: uff
// (Equivalent to buf.slice(1, 4))
console.log(buf.slice(-5, -2).toString());
```

### buf.swap16()
<!-- YAML
added: v5.10.0
-->

* Returns: {Buffer} A reference to `buf`.

Interprets `buf` as an array of unsigned 16-bit integers and swaps the byte-order
*in-place*. Throws a `RangeError` if [`buf.length`] is not a multiple of 2.

Examples:

```js
const buf1 = Buffer.from([0x1, 0x2, 0x3, 0x4, 0x5, 0x6, 0x7, 0x8]);

// Prints: <Buffer 01 02 03 04 05 06 07 08>
console.log(buf1);

buf1.swap16();

// Prints: <Buffer 02 01 04 03 06 05 08 07>
console.log(buf1);


const buf2 = Buffer.from([0x1, 0x2, 0x3]);

// Throws an exception: RangeError: Buffer size must be a multiple of 16-bits
buf2.swap16();
```

### buf.swap32()
<!-- YAML
added: v5.10.0
-->

* Returns: {Buffer} A reference to `buf`.

Interprets `buf` as an array of unsigned 32-bit integers and swaps the byte-order
*in-place*. Throws a `RangeError` if [`buf.length`] is not a multiple of 4.

Examples:

```js
const buf1 = Buffer.from([0x1, 0x2, 0x3, 0x4, 0x5, 0x6, 0x7, 0x8]);

// Prints: <Buffer 01 02 03 04 05 06 07 08>
console.log(buf1);

buf1.swap32();

// Prints: <Buffer 04 03 02 01 08 07 06 05>
console.log(buf1);


const buf2 = Buffer.from([0x1, 0x2, 0x3]);

// Throws an exception: RangeError: Buffer size must be a multiple of 32-bits
buf2.swap32();
```

### buf.swap64()
<!-- YAML
added: v6.3.0
-->

* Returns: {Buffer} A reference to `buf`.

Interprets `buf` as an array of 64-bit numbers and swaps the byte-order *in-place*.
Throws a `RangeError` if [`buf.length`] is not a multiple of 8.

Examples:

```js
const buf1 = Buffer.from([0x1, 0x2, 0x3, 0x4, 0x5, 0x6, 0x7, 0x8]);

// Prints: <Buffer 01 02 03 04 05 06 07 08>
console.log(buf1);

buf1.swap64();

// Prints: <Buffer 08 07 06 05 04 03 02 01>
console.log(buf1);


const buf2 = Buffer.from([0x1, 0x2, 0x3]);

// Throws an exception: RangeError: Buffer size must be a multiple of 64-bits
buf2.swap64();
```

Note that JavaScript cannot encode 64-bit integers. This method is intended
for working with 64-bit floats.

### buf.toJSON()
<!-- YAML
added: v0.9.2
-->

* Returns: {Object}

Returns a JSON representation of `buf`. [`JSON.stringify()`] implicitly calls
this function when stringifying a `Buffer` instance.

Example:

```js
const buf = Buffer.from([0x1, 0x2, 0x3, 0x4, 0x5]);
const json = JSON.stringify(buf);

// Prints: {"type":"Buffer","data":[1,2,3,4,5]}
console.log(json);

const copy = JSON.parse(json, (key, value) => {
  return value && value.type === 'Buffer' ?
    Buffer.from(value.data) :
    value;
});

// Prints: <Buffer 01 02 03 04 05>
console.log(copy);
```

### buf.toString([encoding[, start[, end]]])
<!-- YAML
added: v0.1.90
-->

* `encoding` {string} The character encoding to decode to. **Default:** `'utf8'`
* `start` {integer} The byte offset to start decoding at. **Default:** `0`
* `end` {integer} The byte offset to stop decoding at (not inclusive).
  **Default:** [`buf.length`]
* Returns: {string}

Decodes `buf` to a string according to the specified character encoding in
`encoding`. `start` and `end` may be passed to decode only a subset of `buf`.

The maximum length of a string instance (in UTF-16 code units) is available
as [`buffer.constants.MAX_STRING_LENGTH`][].

Examples:

```js
const buf1 = Buffer.allocUnsafe(26);

for (let i = 0; i < 26; i++) {
  // 97 is the decimal ASCII value for 'a'
  buf1[i] = i + 97;
}

// Prints: abcdefghijklmnopqrstuvwxyz
console.log(buf1.toString('ascii'));

// Prints: abcde
console.log(buf1.toString('ascii', 0, 5));


const buf2 = Buffer.from('tést');

// Prints: 74c3a97374
console.log(buf2.toString('hex'));

// Prints: té
console.log(buf2.toString('utf8', 0, 3));

// Prints: té
console.log(buf2.toString(undefined, 0, 3));
```

### buf.values()
<!-- YAML
added: v1.1.0
-->

* Returns: {Iterator}

Creates and returns an [iterator] for `buf` values (bytes). This function is
called automatically when a `Buffer` is used in a `for..of` statement.

Examples:

```js
const buf = Buffer.from('buffer');

// Prints:
//   98
//   117
//   102
//   102
//   101
//   114
for (const value of buf.values()) {
  console.log(value);
}

// Prints:
//   98
//   117
//   102
//   102
//   101
//   114
for (const value of buf) {
  console.log(value);
}
```

### buf.write(string[, offset[, length]][, encoding])
<!-- YAML
added: v0.1.90
-->

* `string` {string} String to be written to `buf`.
* `offset` {integer} Number of bytes to skip before starting to write `string`. **Default:** `0`
* `length` {integer} Number of bytes to write. **Default:** `buf.length - offset`
* `encoding` {string} The character encoding of `string`. **Default:** `'utf8'`
* Returns: {integer} Number of bytes written.

Writes `string` to `buf` at `offset` according to the character encoding in `encoding`.
The `length` parameter is the number of bytes to write. If `buf` did not contain
enough space to fit the entire string, only a partial amount of `string` will
be written. However, partially encoded characters will not be written.

Example:

```js
const buf = Buffer.allocUnsafe(256);

const len = buf.write('\u00bd + \u00bc = \u00be', 0);

// Prints: 12 bytes: ½ + ¼ = ¾
console.log(`${len} bytes: ${buf.toString('utf8', 0, len)}`);
```

### buf.writeDoubleBE(value, offset[, noAssert])
### buf.writeDoubleLE(value, offset[, noAssert])
<!-- YAML
added: v0.11.15
-->

* `value` {number} Number to be written to `buf`.
* `offset` {integer} Number of bytes to skip before starting to write. Must satisfy: `0 <= offset <= buf.length - 8`.
* `noAssert` {boolean} Skip `value` and `offset` validation? **Default:** `false`
* Returns: {integer} `offset` plus the number of bytes written.

Writes `value` to `buf` at the specified `offset` with specified endian
format (`writeDoubleBE()` writes big endian, `writeDoubleLE()` writes little
endian). `value` *should* be a valid 64-bit double. Behavior is undefined when
`value` is anything other than a 64-bit double.

Setting `noAssert` to `true` allows the encoded form of `value` to extend beyond
the end of `buf`, but the result should be considered undefined behavior.

Examples:

```js
const buf = Buffer.allocUnsafe(8);

buf.writeDoubleBE(0xdeadbeefcafebabe, 0);

// Prints: <Buffer 43 eb d5 b7 dd f9 5f d7>
console.log(buf);

buf.writeDoubleLE(0xdeadbeefcafebabe, 0);

// Prints: <Buffer d7 5f f9 dd b7 d5 eb 43>
console.log(buf);
```

### buf.writeFloatBE(value, offset[, noAssert])
### buf.writeFloatLE(value, offset[, noAssert])
<!-- YAML
added: v0.11.15
-->

* `value` {number} Number to be written to `buf`.
* `offset` {integer} Number of bytes to skip before starting to write. Must satisfy: `0 <= offset <= buf.length - 4`.
* `noAssert` {boolean} Skip `value` and `offset` validation? **Default:** `false`
* Returns: {integer} `offset` plus the number of bytes written.

Writes `value` to `buf` at the specified `offset` with specified endian
format (`writeFloatBE()` writes big endian, `writeFloatLE()` writes little
endian). `value` *should* be a valid 32-bit float. Behavior is undefined when
`value` is anything other than a 32-bit float.

Setting `noAssert` to `true` allows the encoded form of `value` to extend beyond
the end of `buf`, but the result should be considered undefined behavior.

Examples:

```js
const buf = Buffer.allocUnsafe(4);

buf.writeFloatBE(0xcafebabe, 0);

// Prints: <Buffer 4f 4a fe bb>
console.log(buf);

buf.writeFloatLE(0xcafebabe, 0);

// Prints: <Buffer bb fe 4a 4f>
console.log(buf);
```

### buf.writeInt8(value, offset[, noAssert])
<!-- YAML
added: v0.5.0
-->

* `value` {integer} Number to be written to `buf`.
* `offset` {integer} Number of bytes to skip before starting to write. Must satisfy: `0 <= offset <= buf.length - 1`.
* `noAssert` {boolean} Skip `value` and `offset` validation? **Default:** `false`
* Returns: {integer} `offset` plus the number of bytes written.

Writes `value` to `buf` at the specified `offset`. `value` *should* be a valid
signed 8-bit integer. Behavior is undefined when `value` is anything other than
a signed 8-bit integer.

Setting `noAssert` to `true` allows the encoded form of `value` to extend beyond
the end of `buf`, but the result should be considered undefined behavior.

`value` is interpreted and written as a two's complement signed integer.

Examples:

```js
const buf = Buffer.allocUnsafe(2);

buf.writeInt8(2, 0);
buf.writeInt8(-2, 1);

// Prints: <Buffer 02 fe>
console.log(buf);
```

### buf.writeInt16BE(value, offset[, noAssert])
### buf.writeInt16LE(value, offset[, noAssert])
<!-- YAML
added: v0.5.5
-->

* `value` {integer} Number to be written to `buf`.
* `offset` {integer} Number of bytes to skip before starting to write. Must satisfy: `0 <= offset <= buf.length - 2`.
* `noAssert` {boolean} Skip `value` and `offset` validation? **Default:** `false`
* Returns: {integer} `offset` plus the number of bytes written.

Writes `value` to `buf` at the specified `offset` with specified endian
format (`writeInt16BE()` writes big endian, `writeInt16LE()` writes little
endian). `value` *should* be a valid signed 16-bit integer. Behavior is undefined
when `value` is anything other than a signed 16-bit integer.

Setting `noAssert` to `true` allows the encoded form of `value` to extend beyond
the end of `buf`, but the result should be considered undefined behavior.

`value` is interpreted and written as a two's complement signed integer.

Examples:

```js
const buf = Buffer.allocUnsafe(4);

buf.writeInt16BE(0x0102, 0);
buf.writeInt16LE(0x0304, 2);

// Prints: <Buffer 01 02 04 03>
console.log(buf);
```

### buf.writeInt32BE(value, offset[, noAssert])
### buf.writeInt32LE(value, offset[, noAssert])
<!-- YAML
added: v0.5.5
-->

* `value` {integer} Number to be written to `buf`.
* `offset` {integer} Number of bytes to skip before starting to write. Must satisfy: `0 <= offset <= buf.length - 4`.
* `noAssert` {boolean} Skip `value` and `offset` validation? **Default:** `false`
* Returns: {integer} `offset` plus the number of bytes written.

Writes `value` to `buf` at the specified `offset` with specified endian
format (`writeInt32BE()` writes big endian, `writeInt32LE()` writes little
endian). `value` *should* be a valid signed 32-bit integer. Behavior is undefined
when `value` is anything other than a signed 32-bit integer.

Setting `noAssert` to `true` allows the encoded form of `value` to extend beyond
the end of `buf`, but the result should be considered undefined behavior.

`value` is interpreted and written as a two's complement signed integer.

Examples:

```js
const buf = Buffer.allocUnsafe(8);

buf.writeInt32BE(0x01020304, 0);
buf.writeInt32LE(0x05060708, 4);

// Prints: <Buffer 01 02 03 04 08 07 06 05>
console.log(buf);
```

### buf.writeIntBE(value, offset, byteLength[, noAssert])
### buf.writeIntLE(value, offset, byteLength[, noAssert])
<!-- YAML
added: v0.11.15
-->

* `value` {integer} Number to be written to `buf`.
* `offset` {integer} Number of bytes to skip before starting to write. Must satisfy: `0 <= offset <= buf.length - byteLength`.
* `byteLength` {integer} Number of bytes to write. Must satisfy: `0 < byteLength <= 6`.
* `noAssert` {boolean} Skip `value`, `offset`, and `byteLength` validation?
  **Default:** `false`
* Returns: {integer} `offset` plus the number of bytes written.

Writes `byteLength` bytes of `value` to `buf` at the specified `offset`.
Supports up to 48 bits of accuracy. Behavior is undefined when `value` is
anything other than a signed integer.

Setting `noAssert` to `true` allows the encoded form of `value` to extend beyond
the end of `buf`, but the result should be considered undefined behavior.

Examples:

```js
const buf = Buffer.allocUnsafe(6);

buf.writeUIntBE(0x1234567890ab, 0, 6);

// Prints: <Buffer 12 34 56 78 90 ab>
console.log(buf);

buf.writeUIntLE(0x1234567890ab, 0, 6);

// Prints: <Buffer ab 90 78 56 34 12>
console.log(buf);
```

### buf.writeUInt8(value, offset[, noAssert])
<!-- YAML
added: v0.5.0
-->

* `value` {integer} Number to be written to `buf`.
* `offset` {integer} Number of bytes to skip before starting to write. Must satisfy: `0 <= offset <= buf.length - 1`.
* `noAssert` {boolean} Skip `value` and `offset` validation? **Default:** `false`
* Returns: {integer} `offset` plus the number of bytes written.

Writes `value` to `buf` at the specified `offset`. `value` *should* be a
valid unsigned 8-bit integer. Behavior is undefined when `value` is anything
other than an unsigned 8-bit integer.

Setting `noAssert` to `true` allows the encoded form of `value` to extend beyond
the end of `buf`, but the result should be considered undefined behavior.

Examples:

```js
const buf = Buffer.allocUnsafe(4);

buf.writeUInt8(0x3, 0);
buf.writeUInt8(0x4, 1);
buf.writeUInt8(0x23, 2);
buf.writeUInt8(0x42, 3);

// Prints: <Buffer 03 04 23 42>
console.log(buf);
```

### buf.writeUInt16BE(value, offset[, noAssert])
### buf.writeUInt16LE(value, offset[, noAssert])
<!-- YAML
added: v0.5.5
-->

* `value` {integer} Number to be written to `buf`.
* `offset` {integer} Number of bytes to skip before starting to write. Must satisfy: `0 <= offset <= buf.length - 2`.
* `noAssert` {boolean} Skip `value` and `offset` validation? **Default:** `false`
* Returns: {integer} `offset` plus the number of bytes written.

Writes `value` to `buf` at the specified `offset` with specified endian
format (`writeUInt16BE()` writes big endian, `writeUInt16LE()` writes little
endian). `value` should be a valid unsigned 16-bit integer. Behavior is
undefined when `value` is anything other than an unsigned 16-bit integer.

Setting `noAssert` to `true` allows the encoded form of `value` to extend beyond
the end of `buf`, but the result should be considered undefined behavior.

Examples:

```js
const buf = Buffer.allocUnsafe(4);

buf.writeUInt16BE(0xdead, 0);
buf.writeUInt16BE(0xbeef, 2);

// Prints: <Buffer de ad be ef>
console.log(buf);

buf.writeUInt16LE(0xdead, 0);
buf.writeUInt16LE(0xbeef, 2);

// Prints: <Buffer ad de ef be>
console.log(buf);
```

### buf.writeUInt32BE(value, offset[, noAssert])
### buf.writeUInt32LE(value, offset[, noAssert])
<!-- YAML
added: v0.5.5
-->

* `value` {integer} Number to be written to `buf`.
* `offset` {integer} Number of bytes to skip before starting to write. Must satisfy: `0 <= offset <= buf.length - 4`.
* `noAssert` {boolean} Skip `value` and `offset` validation? **Default:** `false`
* Returns: {integer} `offset` plus the number of bytes written.

Writes `value` to `buf` at the specified `offset` with specified endian
format (`writeUInt32BE()` writes big endian, `writeUInt32LE()` writes little
endian). `value` should be a valid unsigned 32-bit integer. Behavior is
undefined when `value` is anything other than an unsigned 32-bit integer.

Setting `noAssert` to `true` allows the encoded form of `value` to extend beyond
the end of `buf`, but the result should be considered undefined behavior.

Examples:

```js
const buf = Buffer.allocUnsafe(4);

buf.writeUInt32BE(0xfeedface, 0);

// Prints: <Buffer fe ed fa ce>
console.log(buf);

buf.writeUInt32LE(0xfeedface, 0);

// Prints: <Buffer ce fa ed fe>
console.log(buf);
```

### buf.writeUIntBE(value, offset, byteLength[, noAssert])
### buf.writeUIntLE(value, offset, byteLength[, noAssert])
<!-- YAML
added: v0.5.5
-->

* `value` {integer} Number to be written to `buf`.
* `offset` {integer} Number of bytes to skip before starting to write. Must satisfy: `0 <= offset <= buf.length - byteLength`.
* `byteLength` {integer} Number of bytes to write. Must satisfy: `0 < byteLength <= 6`.
* `noAssert` {boolean} Skip `value`, `offset`, and `byteLength` validation?
  **Default:** `false`
* Returns: {integer} `offset` plus the number of bytes written.

Writes `byteLength` bytes of `value` to `buf` at the specified `offset`.
Supports up to 48 bits of accuracy. Behavior is undefined when `value` is
anything other than an unsigned integer.

Setting `noAssert` to `true` allows the encoded form of `value` to extend beyond
the end of `buf`, but the result should be considered undefined behavior.

Examples:

```js
const buf = Buffer.allocUnsafe(6);

buf.writeUIntBE(0x1234567890ab, 0, 6);

// Prints: <Buffer 12 34 56 78 90 ab>
console.log(buf);

buf.writeUIntLE(0x1234567890ab, 0, 6);

// Prints: <Buffer ab 90 78 56 34 12>
console.log(buf);
```

## buffer.INSPECT_MAX_BYTES
<!-- YAML
added: v0.5.4
-->

* {integer} **Default:** `50`

Returns the maximum number of bytes that will be returned when
`buf.inspect()` is called. This can be overridden by user modules. See
[`util.inspect()`] for more details on `buf.inspect()` behavior.

Note that this is a property on the `buffer` module returned by
`require('buffer')`, not on the `Buffer` global or a `Buffer` instance.

## buffer.kMaxLength
<!-- YAML
added: v3.0.0
-->

* {integer} The largest size allowed for a single `Buffer` instance.

An alias for [`buffer.constants.MAX_LENGTH`][]

Note that this is a property on the `buffer` module returned by
`require('buffer')`, not on the `Buffer` global or a `Buffer` instance.

## buffer.transcode(source, fromEnc, toEnc)
<!-- YAML
added: v7.1.0
changes:
  - version: v8.0.0
    pr-url: https://github.com/nodejs/node/pull/10236
    description: The `source` parameter can now be a `Uint8Array`.
-->

* `source` {Buffer|Uint8Array} A `Buffer` or `Uint8Array` instance.
* `fromEnc` {string} The current encoding.
* `toEnc` {string} To target encoding.

Re-encodes the given `Buffer` or `Uint8Array` instance from one character
encoding to another. Returns a new `Buffer` instance.

Throws if the `fromEnc` or `toEnc` specify invalid character encodings or if
conversion from `fromEnc` to `toEnc` is not permitted.

The transcoding process will use substitution characters if a given byte
sequence cannot be adequately represented in the target encoding. For instance:

```js
const buffer = require('buffer');

const newBuf = buffer.transcode(Buffer.from('€'), 'utf8', 'ascii');
console.log(newBuf.toString('ascii'));
// Prints: '?'
```

Because the Euro (`€`) sign is not representable in US-ASCII, it is replaced
with `?` in the transcoded `Buffer`.

Note that this is a property on the `buffer` module returned by
`require('buffer')`, not on the `Buffer` global or a `Buffer` instance.

## Class: SlowBuffer
<!-- YAML
deprecated: v6.0.0
-->

> Stability: 0 - Deprecated: Use [`Buffer.allocUnsafeSlow()`] instead.

Returns an un-pooled `Buffer`.

In order to avoid the garbage collection overhead of creating many individually
allocated `Buffer` instances, by default allocations under 4KB are sliced from a
single larger allocated object. This approach improves both performance and memory
usage since v8 does not need to track and cleanup as many `Persistent` objects.

In the case where a developer may need to retain a small chunk of memory from a
pool for an indeterminate amount of time, it may be appropriate to create an
un-pooled `Buffer` instance using `SlowBuffer` then copy out the relevant bits.

Example:

```js
// Need to keep around a few small chunks of memory
const store = [];

socket.on('readable', () => {
  const data = socket.read();

  // Allocate for retained data
  const sb = SlowBuffer(10);

  // Copy the data into the new allocation
  data.copy(sb, 0, 0, 10);

  store.push(sb);
});
```

Use of `SlowBuffer` should be used only as a last resort *after* a developer
has observed undue memory retention in their applications.

### new SlowBuffer(size)
<!-- YAML
deprecated: v6.0.0
-->

> Stability: 0 - Deprecated: Use [`Buffer.allocUnsafeSlow()`] instead.

* `size` {integer} The desired length of the new `SlowBuffer`.

Allocates a new `Buffer` of `size` bytes.  If the `size` is larger than
[`buffer.constants.MAX_LENGTH`] or smaller than 0, a [`RangeError`] will be
thrown. A zero-length `Buffer` will be created if `size` is 0.

The underlying memory for `SlowBuffer` instances is *not initialized*. The
contents of a newly created `SlowBuffer` are unknown and may contain
sensitive data. Use [`buf.fill(0)`][`buf.fill()`] to initialize a `SlowBuffer` to zeroes.

Example:

```js
const { SlowBuffer } = require('buffer');

const buf = new SlowBuffer(5);

// Prints: (contents may vary): <Buffer 78 e0 82 02 01>
console.log(buf);

buf.fill(0);

// Prints: <Buffer 00 00 00 00 00>
console.log(buf);
```

## Buffer Constants
<!-- YAML
added: 8.2.0
-->

Note that `buffer.constants` is a property on the `buffer` module returned by
`require('buffer')`, not on the `Buffer` global or a `Buffer` instance.

### buffer.constants.MAX_LENGTH
<!-- YAML
added: 8.2.0
-->

* {integer} The largest size allowed for a single `Buffer` instance.

On 32-bit architectures, this value is `(2^30)-1` (~1GB).
On 64-bit architectures, this value is `(2^31)-1` (~2GB).

This value is also available as [`buffer.kMaxLength`][].

### buffer.constants.MAX_STRING_LENGTH
<!-- YAML
added: 8.2.0
-->

* {integer} The largest length allowed for a single `string` instance.

Represents the largest `length` that a `string` primitive can have, counted
in UTF-16 code units.

This value may depend on the JS engine that is being used.

[`ArrayBuffer#slice()`]: https://developer.mozilla.org/en-US/docs/Web/JavaScript/Reference/Global_Objects/ArrayBuffer/slice
[`ArrayBuffer`]: https://developer.mozilla.org/en-US/docs/Web/JavaScript/Reference/Global_Objects/ArrayBuffer
[`Buffer.alloc()`]: #buffer_class_method_buffer_alloc_size_fill_encoding
[`Buffer.allocUnsafe()`]: #buffer_class_method_buffer_allocunsafe_size
[`Buffer.allocUnsafeSlow()`]: #buffer_class_method_buffer_allocunsafeslow_size
[`Buffer.from(array)`]: #buffer_class_method_buffer_from_array
[`Buffer.from(arrayBuffer)`]: #buffer_class_method_buffer_from_arraybuffer_byteoffset_length
[`Buffer.from(buffer)`]: #buffer_class_method_buffer_from_buffer
[`Buffer.from(string)`]: #buffer_class_method_buffer_from_string_encoding
[`Buffer.poolSize`]: #buffer_class_property_buffer_poolsize
[`DataView`]: https://developer.mozilla.org/en-US/docs/Web/JavaScript/Reference/Global_Objects/DataView
[`JSON.stringify()`]: https://developer.mozilla.org/en-US/docs/Web/JavaScript/Reference/Global_Objects/JSON/stringify
[`RangeError`]: errors.html#errors_class_rangeerror
[`SharedArrayBuffer`]: https://developer.mozilla.org/en-US/docs/Web/JavaScript/Reference/Global_Objects/SharedArrayBuffer
[`String#indexOf()`]: https://developer.mozilla.org/en-US/docs/Web/JavaScript/Reference/Global_Objects/String/indexOf
[`String#lastIndexOf()`]: https://developer.mozilla.org/en-US/docs/Web/JavaScript/Reference/Global_Objects/String/lastIndexOf
[`String.prototype.length`]: https://developer.mozilla.org/en-US/docs/Web/JavaScript/Reference/Global_Objects/String/length
[`TypedArray.from()`]: https://developer.mozilla.org/en-US/docs/Web/JavaScript/Reference/Global_Objects/TypedArray/from
[`TypedArray`]: https://developer.mozilla.org/en-US/docs/Web/JavaScript/Reference/Global_Objects/TypedArray
[`Uint32Array`]: https://developer.mozilla.org/en-US/docs/Web/JavaScript/Reference/Global_Objects/Uint32Array
[`Uint8Array`]: https://developer.mozilla.org/en-US/docs/Web/JavaScript/Reference/Global_Objects/Uint8Array
[`buf.buffer`]: #buffer_buf_buffer
[`buf.compare()`]: #buffer_buf_compare_target_targetstart_targetend_sourcestart_sourceend
[`buf.entries()`]: #buffer_buf_entries
[`buf.fill()`]: #buffer_buf_fill_value_offset_end_encoding
[`buf.indexOf()`]: #buffer_buf_indexof_value_byteoffset_encoding
[`buf.keys()`]: #buffer_buf_keys
[`buf.length`]: #buffer_buf_length
[`buf.slice()`]: #buffer_buf_slice_start_end
[`buf.values()`]: #buffer_buf_values
[`buffer.kMaxLength`]: #buffer_buffer_kmaxlength
[`buffer.constants.MAX_LENGTH`]: #buffer_buffer_constants_max_length
[`buffer.constants.MAX_STRING_LENGTH`]: #buffer_buffer_constants_max_string_length
[`util.inspect()`]: util.html#util_util_inspect_object_options
[RFC1345]: https://tools.ietf.org/html/rfc1345
[RFC4648, Section 5]: https://tools.ietf.org/html/rfc4648#section-5
[WHATWG Encoding Standard]: https://encoding.spec.whatwg.org/
[iterator]: https://developer.mozilla.org/en-US/docs/Web/JavaScript/Reference/Iteration_protocols<|MERGE_RESOLUTION|>--- conflicted
+++ resolved
@@ -679,13 +679,8 @@
                  or `ArrayBuffer`.
 -->
 
-<<<<<<< HEAD
 * `string` {string|Buffer|TypedArray|DataView|ArrayBuffer|SharedArrayBuffer} A
   value to calculate the length of
-=======
-* `string` {string|Buffer|TypedArray|DataView|ArrayBuffer} A value to
-  calculate the length of.
->>>>>>> d545c948
 * `encoding` {string} If `string` is a string, this is its encoding.
   **Default:** `'utf8'`
 * Returns: {integer} The number of bytes contained within `string`.
