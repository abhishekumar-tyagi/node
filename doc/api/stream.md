--- conflicted
+++ resolved
@@ -1511,7 +1511,6 @@
 rs.resume(); // Drain the stream.
 ```
 
-<<<<<<< HEAD
 `stream.finished()` leaves dangling event listeners (in particular
 `'error'`, `'end'`, `'finish'` and `'close'`) after `callback` has been
 invoked. The reason for this is so that unexpected `'error'` events (due to
@@ -1520,16 +1519,13 @@
 invoked in the callback:
 
 ```js
-const cleanup = finished(...streams, err => {
+const cleanup = finished(...streams, (err) => {
   cleanup();
   // ...
 });
 ```
 
-### stream.pipeline(...streams[, callback])
-=======
 ### stream.pipeline(...streams, callback)
->>>>>>> 317fa3a7
 <!-- YAML
 added: v10.0.0
 -->
@@ -1582,11 +1578,10 @@
 run().catch(console.error);
 ```
 
-<<<<<<< HEAD
 `stream.pipeline()` leaves dangling event listeners on the streams
 after the `callback` has been invoked. In the case of reuse of streams after
 failure, this can cause event listener leaks and swallowed errors.
-=======
+
 ### stream.Readable.from(iterable, [options])
 <!-- YAML
 added: v12.3.0
@@ -1615,7 +1610,6 @@
   console.log(chunk);
 });
 ```
->>>>>>> 317fa3a7
 
 ## API for Stream Implementers
 
