# Path

> Stability: 2 - Stable

The `path` module provides utilities for working with file and directory paths.
It can be accessed using:

```js
const path = require('path');
```

## Windows vs. POSIX

The default operation of the `path` module varies based on the operating system
on which a Node.js application is running. Specifically, when running on a
Windows operating system, the `path` module will assume that Windows-style
paths are being used.

For example, using the `path.basename()` function with the Windows file path
`C:\temp\myfile.html`, will yield different results when running on POSIX than
when run on Windows:

On POSIX:

```js
path.basename('C:\\temp\\myfile.html');
// Returns: 'C:\\temp\\myfile.html'
```

On Windows:

```js
path.basename('C:\\temp\\myfile.html');
// Returns: 'myfile.html'
```

To achieve consistent results when working with Windows file paths on any
operating system, use [`path.win32`][]:

On POSIX and Windows:

```js
path.win32.basename('C:\\temp\\myfile.html');
// Returns: 'myfile.html'
```

To achieve consistent results when working with POSIX file paths on any
operating system, use [`path.posix`][]:

On POSIX and Windows:

```js
path.posix.basename('/tmp/myfile.html');
// Returns: 'myfile.html'
```

## path.basename(path[, ext])
<!-- YAML
added: v0.1.25
-->

* `path` {String}
* `ext` {String} An optional file extension
* Returns: {String}

The `path.basename()` methods returns the last portion of a `path`, similar to
the Unix `basename` command.

For example:

```js
path.basename('/foo/bar/baz/asdf/quux.html')
// Returns: 'quux.html'

path.basename('/foo/bar/baz/asdf/quux.html', '.html')
// Returns: 'quux'
```

A [`TypeError`][] is thrown if `path` is not a string or if `ext` is given
and is not a string.

## path.delimiter
<!-- YAML
added: v0.9.3
-->

* {String}

Provides the platform-specific path delimiter:

* `;` for Windows
* `:` for POSIX

For example, on POSIX:

```js
console.log(process.env.PATH)
// Prints: '/usr/bin:/bin:/usr/sbin:/sbin:/usr/local/bin'

process.env.PATH.split(path.delimiter)
// Returns: ['/usr/bin', '/bin', '/usr/sbin', '/sbin', '/usr/local/bin']
```

On Windows:

```js
console.log(process.env.PATH)
// Prints: 'C:\Windows\system32;C:\Windows;C:\Program Files\node\'

process.env.PATH.split(path.delimiter)
// Returns: ['C:\\Windows\\system32', 'C:\\Windows', 'C:\\Program Files\\node\\']
```

## path.dirname(path)
<!-- YAML
added: v0.1.16
-->

* `path` {String}
* Returns: {String}

The `path.dirname()` method returns the directory name of a `path`, similar to
the Unix `dirname` command.

For example:

```js
path.dirname('/foo/bar/baz/asdf/quux')
// Returns: '/foo/bar/baz/asdf'
```

A [`TypeError`][] is thrown if `path` is not a string.

## path.extname(path)
<!-- YAML
added: v0.1.25
-->

* `path` {String}
* Returns: {String}

The `path.extname()` method returns the extension of the `path`, from the last
occurrence of the `.` (period) character to end of string in the last portion of
the `path`.  If there is no `.` in the last portion of the `path`, or if the
first character of the basename of `path` (see `path.basename()`) is `.`, then
an empty string is returned.

For example:

```js
path.extname('index.html')
// Returns: '.html'

path.extname('index.coffee.md')
// Returns: '.md'

path.extname('index.')
// Returns: '.'

path.extname('index')
// Returns: ''

path.extname('.index')
// Returns: ''
```

A [`TypeError`][] is thrown if `path` is not a string.

## path.format(pathObject)
<!-- YAML
added: v0.11.15
-->

* `pathObject` {Object}
  * `dir` {String}
  * `root` {String}
  * `base` {String}
  * `name` {String}
  * `ext` {String}
* Returns: {String}

The `path.format()` method returns a path string from an object. This is the
opposite of [`path.parse()`][].

When providing properties to the `pathObject` remember that there are
combinations where one property has priority over another:

* `pathObject.root` is ignored if `pathObject.dir` is provided
* `pathObject.ext` and `pathObject.name` are ignored if `pathObject.base` exists

For example, on POSIX:

```js
// If `dir`, `root` and `base` are provided,
// `${dir}${path.sep}${base}`
// will be returned. `root` is ignored.
path.format({
  root: '/ignored',
  dir: '/home/user/dir',
  base: 'file.txt'
});
// Returns: '/home/user/dir/file.txt'

// `root` will be used if `dir` is not specified.
// If only `root` is provided or `dir` is equal to `root` then the
// platform separator will not be included. `ext` will be ignored.
path.format({
  root: '/',
  base: 'file.txt',
  ext: 'ignored'
});
// Returns: '/file.txt'

// `name` + `ext` will be used if `base` is not specified.
path.format({
  root: '/',
  name: 'file',
  ext: '.txt'
});
// Returns: '/file.txt'
```

On Windows:

```js
path.format({
<<<<<<< HEAD
    dir : "C:\\path\\dir",
    root : "C:\\",
    base : "file.txt",
    name : "file",
    ext : ".txt"
=======
  dir : "C:\\path\\dir",
  base : "file.txt"
>>>>>>> 38ae95bb
});
// Returns: 'C:\\path\\dir\\file.txt'
```

## path.isAbsolute(path)
<!-- YAML
added: v0.11.2
-->

* `path` {String}
* Returns: {Boolean}

The `path.isAbsolute()` method determines if `path` is an absolute path.

If the given `path` is a zero-length string, `false` will be returned.

For example on POSIX:

```js
path.isAbsolute('/foo/bar') // true
path.isAbsolute('/baz/..')  // true
path.isAbsolute('qux/')     // false
path.isAbsolute('.')        // false
```

On Windows:

```js
path.isAbsolute('//server')    // true
path.isAbsolute('\\\\server')  // true
path.isAbsolute('C:/foo/..')   // true
path.isAbsolute('C:\\foo\\..') // true
path.isAbsolute('bar\\baz')    // false
path.isAbsolute('bar/baz')     // false
path.isAbsolute('.')           // false
```

A [`TypeError`][] is thrown if `path` is not a string.

## path.join([...paths])
<!-- YAML
added: v0.1.16
-->

* `...paths` {String} A sequence of path segments
* Returns: {String}

The `path.join()` method joins all given `path` segments together using the
platform specific separator as a delimiter, then normalizes the resulting path.

Zero-length `path` segments are ignored. If the joined path string is a
zero-length string then `'.'` will be returned, representing the current
working directory.

For example:

```js
path.join('/foo', 'bar', 'baz/asdf', 'quux', '..')
// Returns: '/foo/bar/baz/asdf'

path.join('foo', {}, 'bar')
// throws TypeError: Arguments to path.join must be strings
```

A [`TypeError`][] is thrown if any of the path segments is not a string.

## path.normalize(path)
<!-- YAML
added: v0.1.23
-->

* `path` {String}
* Returns: {String}

The `path.normalize()` method normalizes the given `path`, resolving `'..'` and
`'.'` segments.

When multiple, sequential path segment separation characters are found (e.g.
`/` on POSIX and `\` on Windows), they are replaced by a single instance of the
platform specific path segment separator. Trailing separators are preserved.

If the `path` is a zero-length string, `'.'` is returned, representing the
current working directory.

For example on POSIX:

```js
path.normalize('/foo/bar//baz/asdf/quux/..')
// Returns: '/foo/bar/baz/asdf'
```

On Windows:

```js
path.normalize('C:\\temp\\\\foo\\bar\\..\\');
// Returns: 'C:\\temp\\foo\\'
```

A [`TypeError`][] is thrown if `path` is not a string.

## path.parse(path)
<!-- YAML
added: v0.11.15
-->

* `path` {String}
* Returns: {Object}

The `path.parse()` method returns an object whose properties represent
significant elements of the `path`.

The returned object will have the following properties:

* `dir` {String}
* `root` {String}
* `base` {String}
* `name` {String}
* `ext` {String}

For example on POSIX:

```js
path.parse('/home/user/dir/file.txt')
// Returns:
// {
//    dir : "/home/user/dir",
//    root : "/",
//    base : "file.txt",
//    name : "file",
//    ext : ".txt"
// }
```

```text
┌─────────────────────┬────────────┐
│          dir        │    base    │
├──────┬              ├──────┬─────┤
│ root │              │ name │ ext │
"  /    home/user/dir / file  .txt "
└──────┴──────────────┴──────┴─────┘
(all spaces in the "" line should be ignored -- they are purely for formatting)
```

On Windows:

```js
path.parse('C:\\path\\dir\\file.txt')
// Returns:
// {
//    dir : "C:\\path\\dir",
//    root : "C:\\",
//    base : "file.txt",
//    name : "file",
//    ext : ".txt"
// }
```

```text
┌─────────────────────┬────────────┐
│          dir        │    base    │
├──────┬              ├──────┬─────┤
│ root │              │ name │ ext │
" C:\      path\dir   \ file  .txt "
└──────┴──────────────┴──────┴─────┘
(all spaces in the "" line should be ignored -- they are purely for formatting)
```

A [`TypeError`][] is thrown if `path` is not a string.

## path.posix
<!-- YAML
added: v0.11.15
-->

* {Object}

The `path.posix` property provides access to POSIX specific implementations
of the `path` methods.

## path.relative(from, to)
<!-- YAML
added: v0.5.0
-->

* `from` {String}
* `to` {String}
* Returns: {String}

The `path.relative()` method returns the relative path from `from` to `to`.
If `from` and `to` each resolve to the same path (after calling `path.resolve()`
on each), a zero-length string is returned.

If a zero-length string is passed as `from` or `to`, the current working
directory will be used instead of the zero-length strings.

For example on POSIX:

```js
path.relative('/data/orandea/test/aaa', '/data/orandea/impl/bbb')
// Returns: '../../impl/bbb'
```

On Windows:

```js
path.relative('C:\\orandea\\test\\aaa', 'C:\\orandea\\impl\\bbb')
// Returns: '..\\..\\impl\\bbb'
```

A [`TypeError`][] is thrown if neither `from` nor `to` is a string.

## path.resolve([...paths])
<!-- YAML
added: v0.3.4
-->

* `...paths` {String} An optional sequence of paths or path segments
* Returns: {String}

The `path.resolve()` method resolves a sequence of paths or path segments into
an absolute path.

The given sequence of paths is processed from right to left, with each
subsequent `path` prepended until an absolute path is constructed.
For instance, given the sequence of path segments: `/foo`, `/bar`, `baz`,
calling `path.resolve('/foo', '/bar', 'baz')` would return `/bar/baz`.

If after processing all given `path` segments an absolute path has not yet
been generated, the current working directory is used.

The resulting path is normalized and trailing slashes are removed unless the
path is resolved to the root directory.

Zero-length `path` segments are ignored.

If no `path` segments are passed, `path.resolve()` will return the absolute path
of the current working directory.

For example:

```js
path.resolve('/foo/bar', './baz')
// Returns: '/foo/bar/baz'

path.resolve('/foo/bar', '/tmp/file/')
// Returns: '/tmp/file'

path.resolve('wwwroot', 'static_files/png/', '../gif/image.gif')
// if the current working directory is /home/myself/node,
// this returns '/home/myself/node/wwwroot/static_files/gif/image.gif'
```

A [`TypeError`][] is thrown if any of the arguments is not a string.

## path.sep
<!-- YAML
added: v0.7.9
-->

* {String}

Provides the platform-specific path segment separator:

* `\` on Windows
* `/` on POSIX

For example on POSIX:

```js
'foo/bar/baz'.split(path.sep)
// Returns: ['foo', 'bar', 'baz']
```

On Windows:

```js
'foo\\bar\\baz'.split(path.sep)
// Returns: ['foo', 'bar', 'baz']
```

## path.win32
<!-- YAML
added: v0.11.15
-->

* {Object}

The `path.win32` property provides access to Windows-specific implementations
of the `path` methods.

*Note*: On Windows, both the forward slash (`/`) and backward slash (`\`)
characters are accepted as path delimiters; however, only the backward slash
(`\`) will be used in return values.

[`path.posix`]: #path_path_posix
[`path.win32`]: #path_path_win32
[`path.parse()`]: #path_path_parse_path
[`TypeError`]: errors.html#errors_class_typeerror<|MERGE_RESOLUTION|>--- conflicted
+++ resolved
@@ -224,16 +224,8 @@
 
 ```js
 path.format({
-<<<<<<< HEAD
-    dir : "C:\\path\\dir",
-    root : "C:\\",
-    base : "file.txt",
-    name : "file",
-    ext : ".txt"
-=======
   dir : "C:\\path\\dir",
   base : "file.txt"
->>>>>>> 38ae95bb
 });
 // Returns: 'C:\\path\\dir\\file.txt'
 ```
