<!doctype html>
<html>
  <title>bin</title>
  <meta http-equiv="content-type" value="text/html;utf-8">
  <link rel="stylesheet" type="text/css" href="../static/style.css">

  <body>
    <div id="wrapper">
<h1><a href="../api/bin.html">bin</a></h1> <p>Display npm bin folder</p>

<h2 id="SYNOPSIS">SYNOPSIS</h2>

<pre><code>npm.commands.bin(args, cb)</code></pre>

<h2 id="DESCRIPTION">DESCRIPTION</h2>

<p>Print the folder where npm will install executables.</p>

<p>This function should not be used programmatically.  Instead, just refer
to the <code>npm.bin</code> member.</p>
</div>
<<<<<<< HEAD
<p id="footer">bin &mdash; npm@1.2.3</p>
=======
<p id="footer">bin &mdash; npm@1.2.10</p>
>>>>>>> 13897279
<script>
;(function () {
var wrapper = document.getElementById("wrapper")
var els = Array.prototype.slice.call(wrapper.getElementsByTagName("*"), 0)
  .filter(function (el) {
    return el.parentNode === wrapper
        && el.tagName.match(/H[1-6]/)
        && el.id
  })
var l = 2
  , toc = document.createElement("ul")
toc.innerHTML = els.map(function (el) {
  var i = el.tagName.charAt(1)
    , out = ""
  while (i > l) {
    out += "<ul>"
    l ++
  }
  while (i < l) {
    out += "</ul>"
    l --
  }
  out += "<li><a href='#" + el.id + "'>" +
    ( el.innerText || el.text || el.innerHTML)
    + "</a>"
  return out
}).join("\n")
toc.id = "toc"
document.body.appendChild(toc)
})()
</script>
</body></html><|MERGE_RESOLUTION|>--- conflicted
+++ resolved
@@ -19,11 +19,7 @@
 <p>This function should not be used programmatically.  Instead, just refer
 to the <code>npm.bin</code> member.</p>
 </div>
-<<<<<<< HEAD
-<p id="footer">bin &mdash; npm@1.2.3</p>
-=======
 <p id="footer">bin &mdash; npm@1.2.10</p>
->>>>>>> 13897279
 <script>
 ;(function () {
 var wrapper = document.getElementById("wrapper")
