--- conflicted
+++ resolved
@@ -13,13 +13,13 @@
   "author": "The V8 team",
   "license": "MIT",
   "dependencies": {
-<<<<<<< HEAD
+
     "@types/d3": "^5.7.2",
     "d3": "^5.16.0",
-=======
+
     "@types/d3": "^5.16.4",
     "d3": "^5.7.0",
->>>>>>> db3fe4bc
+
     "rollup-plugin-node-resolve": "^4.0.0",
     "rollup-plugin-typescript2": "^0.30.0"
     "rollup-plugin-node-resolve": "^4.2.4",
