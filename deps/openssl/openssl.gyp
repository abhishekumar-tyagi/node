--- conflicted
+++ resolved
@@ -21,10 +21,6 @@
         'OPENSSL_NO_RDRAND',
         'OPENSSL_NO_GOST',
         'OPENSSL_NO_HW_PADLOCK',
-<<<<<<< HEAD
-        'OPENSSL_NO_TTY',
-=======
->>>>>>> 627f0d27
       ],
       'sources': [
         'openssl/ssl/bio_ssl.c',
@@ -579,7 +575,6 @@
         'openssl/crypto/ts/ts_verify_ctx.c',
         'openssl/crypto/txt_db/txt_db.c',
         'openssl/crypto/ui/ui_compat.c',
-        'openssl/crypto/ui/ui_dummy.c',
         'openssl/crypto/ui/ui_err.c',
         'openssl/crypto/ui/ui_lib.c',
         'openssl/crypto/ui/ui_openssl.c',
