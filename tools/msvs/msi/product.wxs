--- conflicted
+++ resolved
@@ -84,13 +84,8 @@
 
     <Feature Level="1"
              Id="DocumentationShortcuts"
-<<<<<<< HEAD
-             Title="Online documentation shortcuts"
-             Description="Add start menu entries that link the the online documentation for io.js v$(var.FullVersion) and the io.js website.">
-=======
              Title="!(loc.DocumentationShortcuts_Title)"
              Description="!(loc.DocumentationShortcuts_Description)">
->>>>>>> 2db57bde
       <ComponentRef Id="DocumentationShortcuts"/>
     </Feature>
 
