# Node.js

Node.js is an open-source program, cross-platform, JavaScript runtime environment.

<<<<<<< HEAD
For information on using Node.js, visit the [Node.js Website][].
=======
For information on using Node.js, see the [Node.js website][].
>>>>>>> 90bc773f

The Node.js project uses an [open governance model](./GOVERNANCE.md). The
[OpenJS Foundation][] provides support for the project.

**This project has a [Code of Conduct][].**

## Table of contents

* [Support](#support)
* [Release types](#release-types)
  * [Download](#download)
    * [Current and LTS releases](#current-and-lts-releases)
    * [Nightly releases](#nightly-releases)
    * [API documentation](#api-documentation)
  * [Verifying binaries](#verifying-binaries)
* [Building Node.js](#building-nodejs)
* [Security](#security)
* [Contributing to Node.js](#contributing-to-nodejs)
* [Current project team members](#current-project-team-members)
  * [TSC (Technical Steering Committee)](#tsc-technical-steering-committee)
  * [Collaborators](#collaborators)
  * [Triagers](#triagers)
  * [Release keys](#release-keys)
* [License](#license)

## Support

Looking for help? Check out the
[instructions for getting support](.github/SUPPORT.md).

## Release types

* **Current**: Under active development. Code for the Current release is in the
  branch for its major version number (for example,
  [v15.x](https://github.com/nodejs/node/tree/v15.x)). Node.js releases a new
  major version every 6 months, allowing for breaking changes. This happens in
  April and October every year. Releases appearing each October have a support
  life of 8 months. Releases appearing each April convert to LTS (see below)
  each October.
* **LTS**: Releases that receive Long Term Support, with a focus on stability
  and security. Every even-numbered major version will become an LTS release.
  LTS releases receive 12 months of _Active LTS_ support and a further 18 months
  of _Maintenance_. LTS release lines have alphabetically-ordered code names,
  beginning with v4 Argon. There are no breaking changes or feature additions,
  except in some special circumstances.
* **Nightly**: Code from the Current branch built every 24-hours when there are
  changes. Use with caution.

Current and LTS releases follow [semantic versioning](https://semver.org). A
member of the Release Team [signs](#release-keys) each Current and LTS release.
For more information, see the
[Release README](https://github.com/nodejs/Release#readme).

### Download

Binaries, installers, and source tarballs are available at
<https://nodejs.org/en/download/>.

#### Current and LTS releases

<https://nodejs.org/download/release/>

The [latest](https://nodejs.org/download/release/latest/) directory is an
alias for the latest Current release. The latest-_codename_ directory is an
alias for the latest release from an LTS line. For example, the
[latest-fermium](https://nodejs.org/download/release/latest-fermium/) directory
contains the latest Fermium (Node.js 14) release.

#### Nightly releases

<https://nodejs.org/download/nightly/>

Each directory name and filename contains a date (in UTC) and the commit
SHA at the HEAD of the release.

#### API documentation

Documentation for the latest Current release is at <https://nodejs.org/api/>.
Version-specific documentation is available in each release directory in the
_docs_ subdirectory. Version-specific documentation is also at
<https://nodejs.org/download/docs/>.

### Verifying binaries

Download directories contain a `SHASUMS256.txt` file with SHA checksums for the
files.

To download `SHASUMS256.txt` using `curl`:

```console
$ curl -O https://nodejs.org/dist/vx.y.z/SHASUMS256.txt
```

To check that a downloaded file matches the checksum, run
it through `sha256sum` with a command such as:

```console
$ grep node-vx.y.z.tar.gz SHASUMS256.txt | sha256sum -c -
```

For Current and LTS, the GPG detached signature of `SHASUMS256.txt` is in
`SHASUMS256.txt.sig`. You can use it with `gpg` to verify the integrity of
`SHASUMS256.txt`. You will first need to import
[the GPG keys of individuals authorized to create releases](#release-keys). To
import the keys:

```console
$ gpg --keyserver hkps://keys.openpgp.org --recv-keys DD8F2338BAE7501E3DD5AC78C273792F7D83545D
```

See [Release keys](#release-keys) for a script to import active release keys.

Next, download the `SHASUMS256.txt.sig` for the release:

```console
$ curl -O https://nodejs.org/dist/vx.y.z/SHASUMS256.txt.sig
```

Then use `gpg --verify SHASUMS256.txt.sig SHASUMS256.txt` to verify
the file's signature.

## Building Node.js

See [BUILDING.md](BUILDING.md) for instructions on how to build Node.js from
source and a list of supported platforms.

## Security

For information on reporting security vulnerabilities in Node.js, see
[SECURITY.md](./SECURITY.md).

## Contributing to Node.js

* [Contributing to the project][]
* [Working Groups][]
* [Strategic initiatives][]
* [Technical values and prioritization][]

## Current project team members

For information about the governance of the Node.js project, see
[GOVERNANCE.md](./GOVERNANCE.md).

<!-- node-core-utils and find-inactive-tsc.mjs depend on the format of the TSC
     list. If the format changes, those utilities need to be tested and
     updated. -->

### TSC (Technical Steering Committee)

<!--lint disable prohibited-strings-->

* [aduh95](https://github.com/aduh95) -
  **Antoine du Hamel** <<duhamelantoine1995@gmail.com>> (he/him)
* [apapirovski](https://github.com/apapirovski) -
  **Anatoli Papirovski** <<apapirovski@mac.com>> (he/him)
* [BethGriggs](https://github.com/BethGriggs) -
  **Beth Griggs** <<bgriggs@redhat.com>> (she/her)
* [BridgeAR](https://github.com/BridgeAR) -
  **Ruben Bridgewater** <<ruben@bridgewater.de>> (he/him)
* [ChALkeR](https://github.com/ChALkeR) -
  **Сковорода Никита Андреевич** <<chalkerx@gmail.com>> (he/him)
* [cjihrig](https://github.com/cjihrig) -
  **Colin Ihrig** <<cjihrig@gmail.com>> (he/him)
* [danielleadams](https://github.com/danielleadams) -
  **Danielle Adams** <<adamzdanielle@gmail.com>> (she/her)
* [fhinkel](https://github.com/fhinkel) -
  **Franziska Hinkelmann** <<franziska.hinkelmann@gmail.com>> (she/her)
* [GeoffreyBooth](https://github.com/geoffreybooth) -
  **Geoffrey Booth** <<webadmin@geoffreybooth.com>> (he/him)
* [gireeshpunathil](https://github.com/gireeshpunathil) -
  **Gireesh Punathil** <<gpunathi@in.ibm.com>> (he/him)
* [jasnell](https://github.com/jasnell) -
  **James M Snell** <<jasnell@gmail.com>> (he/him)
* [joyeecheung](https://github.com/joyeecheung) -
  **Joyee Cheung** <<joyeec9h3@gmail.com>> (she/her)
* [mcollina](https://github.com/mcollina) -
  **Matteo Collina** <<matteo.collina@gmail.com>> (he/him)
* [mhdawson](https://github.com/mhdawson) -
  **Michael Dawson** <<midawson@redhat.com>> (he/him)
* [RaisinTen](https://github.com/RaisinTen) -
  **Darshan Sen** <<raisinten@gmail.com>> (he/him)
* [richardlau](https://github.com/richardlau) -
  **Richard Lau** <<rlau@redhat.com>>
* [ronag](https://github.com/ronag) -
  **Robert Nagy** <<ronagy@icloud.com>>
* [targos](https://github.com/targos) -
  **Michaël Zasso** <<targos@protonmail.com>> (he/him)
* [tniessen](https://github.com/tniessen) -
  **Tobias Nießen** <<tniessen@tnie.de>> (he/him)
* [Trott](https://github.com/Trott) -
  **Rich Trott** <<rtrott@gmail.com>> (he/him)

<details>

<summary>Emeriti</summary>

### TSC emeriti

* [addaleax](https://github.com/addaleax) -
  **Anna Henningsen** <<anna@addaleax.net>> (she/her)
* [bnoordhuis](https://github.com/bnoordhuis) -
  **Ben Noordhuis** <<info@bnoordhuis.nl>>
* [chrisdickinson](https://github.com/chrisdickinson) -
  **Chris Dickinson** <<christopher.s.dickinson@gmail.com>>
* [codebytere](https://github.com/codebytere) -
  **Shelley Vohr** <<shelley.vohr@gmail.com>> (she/her)
* [danbev](https://github.com/danbev) -
  **Daniel Bevenius** <<daniel.bevenius@gmail.com>> (he/him)
* [evanlucas](https://github.com/evanlucas) -
  **Evan Lucas** <<evanlucas@me.com>> (he/him)
* [Fishrock123](https://github.com/Fishrock123) -
  **Jeremiah Senkpiel** <<fishrock123@rocketmail.com>> (he/they)
* [gabrielschulhof](https://github.com/gabrielschulhof) -
  **Gabriel Schulhof** <<gabrielschulhof@gmail.com>>
* [gibfahn](https://github.com/gibfahn) -
  **Gibson Fahnestock** <<gibfahn@gmail.com>> (he/him)
* [indutny](https://github.com/indutny) -
  **Fedor Indutny** <<fedor@indutny.com>>
* [isaacs](https://github.com/isaacs) -
  **Isaac Z. Schlueter** <<i@izs.me>>
* [joshgav](https://github.com/joshgav) -
  **Josh Gavant** <<josh.gavant@outlook.com>>
* [mmarchini](https://github.com/mmarchini) -
  **Mary Marchini** <<oss@mmarchini.me>> (she/her)
* [mscdex](https://github.com/mscdex) -
  **Brian White** <<mscdex@mscdex.net>>
* [MylesBorins](https://github.com/MylesBorins) -
  **Myles Borins** <<myles.borins@gmail.com>> (he/him)
* [nebrius](https://github.com/nebrius) -
  **Bryan Hughes** <<bryan@nebri.us>>
* [ofrobots](https://github.com/ofrobots) -
  **Ali Ijaz Sheikh** <<ofrobots@google.com>> (he/him)
* [orangemocha](https://github.com/orangemocha) -
  **Alexis Campailla** <<orangemocha@nodejs.org>>
* [piscisaureus](https://github.com/piscisaureus) -
  **Bert Belder** <<bertbelder@gmail.com>>
* [rvagg](https://github.com/rvagg) -
  **Rod Vagg** <<r@va.gg>>
* [sam-github](https://github.com/sam-github) -
  **Sam Roberts** <<vieuxtech@gmail.com>>
* [shigeki](https://github.com/shigeki) -
  **Shigeki Ohtsu** <<ohtsu@ohtsu.org>> (he/him)
* [thefourtheye](https://github.com/thefourtheye) -
  **Sakthipriyan Vairamani** <<thechargingvolcano@gmail.com>> (he/him)
* [TimothyGu](https://github.com/TimothyGu) -
  **Tiancheng "Timothy" Gu** <<timothygu99@gmail.com>> (he/him)
* [trevnorris](https://github.com/trevnorris) -
  **Trevor Norris** <<trev.norris@gmail.com>>

</details>

<!-- node-core-utils and find-inactive-collaborators.mjs depend on the format
     of the collaborator list. If the format changes, those utilities need to be
     tested and updated. -->

### Collaborators

* [addaleax](https://github.com/addaleax) -
  **Anna Henningsen** <<anna@addaleax.net>> (she/her)
* [aduh95](https://github.com/aduh95) -
  **Antoine du Hamel** <<duhamelantoine1995@gmail.com>> (he/him)
* [antsmartian](https://github.com/antsmartian) -
  **Anto Aravinth** <<anto.aravinth.cse@gmail.com>> (he/him)
* [apapirovski](https://github.com/apapirovski) -
  **Anatoli Papirovski** <<apapirovski@mac.com>> (he/him)
* [AshCripps](https://github.com/AshCripps) -
  **Ash Cripps** <<acripps@redhat.com>>
* [Ayase-252](https://github.com/Ayase-252) -
  **Qingyu Deng** <<i@ayase-lab.com>>
* [bcoe](https://github.com/bcoe) -
  **Ben Coe** <<bencoe@gmail.com>> (he/him)
* [bengl](https://github.com/bengl) -
  **Bryan English** <<bryan@bryanenglish.com>> (he/him)
* [benjamingr](https://github.com/benjamingr) -
  **Benjamin Gruenbaum** <<benjamingr@gmail.com>>
* [BethGriggs](https://github.com/BethGriggs) -
  **Beth Griggs** <<bgriggs@redhat.com>> (she/her)
* [bmeck](https://github.com/bmeck) -
  **Bradley Farias** <<bradley.meck@gmail.com>>
* [bnb](https://github.com/bnb) -
  **Tierney Cyren** <<hello@bnb.im>> (they/he)
* [bnoordhuis](https://github.com/bnoordhuis) -
  **Ben Noordhuis** <<info@bnoordhuis.nl>>
* [BridgeAR](https://github.com/BridgeAR) -
  **Ruben Bridgewater** <<ruben@bridgewater.de>> (he/him)
* [cclauss](https://github.com/cclauss) -
  **Christian Clauss** <<cclauss@me.com>> (he/him)
* [ChALkeR](https://github.com/ChALkeR) -
  **Сковорода Никита Андреевич** <<chalkerx@gmail.com>> (he/him)
* [cjihrig](https://github.com/cjihrig) -
  **Colin Ihrig** <<cjihrig@gmail.com>> (he/him)
* [codebytere](https://github.com/codebytere) -
  **Shelley Vohr** <<shelley.vohr@gmail.com>> (she/her)
* [danbev](https://github.com/danbev) -
  **Daniel Bevenius** <<daniel.bevenius@gmail.com>> (he/him)
* [danielleadams](https://github.com/danielleadams) -
  **Danielle Adams** <<adamzdanielle@gmail.com>> (she/her)
* [devnexen](https://github.com/devnexen) -
  **David Carlier** <<devnexen@gmail.com>>
* [devsnek](https://github.com/devsnek) -
  **Gus Caplan** <<me@gus.host>> (they/them)
* [dmabupt](https://github.com/dmabupt) -
  **Xu Meng** <<dmabupt@gmail.com>> (he/him)
* [dnlup](https://github.com/dnlup)
  **Daniele Belardi** <<dwon.dnl@gmail.com>> (he/him)
* [edsadr](https://github.com/edsadr) -
  **Adrian Estrada** <<edsadr@gmail.com>> (he/him)
* [evanlucas](https://github.com/evanlucas) -
  **Evan Lucas** <<evanlucas@me.com>> (he/him)
* [fhinkel](https://github.com/fhinkel) -
  **Franziska Hinkelmann** <<franziska.hinkelmann@gmail.com>> (she/her)
* [Flarna](https://github.com/Flarna) -
  **Gerhard Stöbich** <<deb2001-github@yahoo.de>>  (he/they)
* [gabrielschulhof](https://github.com/gabrielschulhof) -
  **Gabriel Schulhof** <<gabrielschulhof@gmail.com>>
* [gengjiawen](https://github.com/gengjiawen) -
  **Jiawen Geng** <<technicalcute@gmail.com>>
* [GeoffreyBooth](https://github.com/geoffreybooth) -
  **Geoffrey Booth** <<webadmin@geoffreybooth.com>> (he/him)
* [gireeshpunathil](https://github.com/gireeshpunathil) -
  **Gireesh Punathil** <<gpunathi@in.ibm.com>> (he/him)
* [guybedford](https://github.com/guybedford) -
  **Guy Bedford** <<guybedford@gmail.com>> (he/him)
* [HarshithaKP](https://github.com/HarshithaKP) -
  **Harshitha K P** <<harshitha014@gmail.com>> (she/her)
* [himself65](https://github.com/himself65) -
  **Zeyu "Alex" Yang** <<himself65@outlook.com>> (he/him)
* [iansu](https://github.com/iansu) -
  **Ian Sutherland** <<ian@iansutherland.ca>>
* [indutny](https://github.com/indutny) -
  **Fedor Indutny** <<fedor@indutny.com>>
* [JacksonTian](https://github.com/JacksonTian) -
  **Jackson Tian** <<shyvo1987@gmail.com>>
* [JakobJingleheimer](https://github.com/JakobJingleheimer) -
  **Jacob Smith** <<jacob@frende.me>> (he/him)
* [jasnell](https://github.com/jasnell) -
  **James M Snell** <<jasnell@gmail.com>> (he/him)
* [jkrems](https://github.com/jkrems) -
  **Jan Krems** <<jan.krems@gmail.com>> (he/him)
* [joesepi](https://github.com/joesepi) -
  **Joe Sepi** <<sepi@joesepi.com>> (he/him)
* [joyeecheung](https://github.com/joyeecheung) -
  **Joyee Cheung** <<joyeec9h3@gmail.com>> (she/her)
* [juanarbol](https://github.com/juanarbol) -
  **Juan José Arboleda** <<soyjuanarbol@gmail.com>> (he/him)
* [JungMinu](https://github.com/JungMinu) -
  **Minwoo Jung** <<nodecorelab@gmail.com>> (he/him)
* [kuriyosh](https://github.com/kuriyosh) -
  **Yoshiki Kurihara** <<yosyos0306@gmail.com>> (he/him)
* [legendecas](https://github.com/legendecas) -
  **Chengzhong Wu** <<legendecas@gmail.com>> (he/him)
* [Leko](https://github.com/Leko) -
  **Shingo Inoue** <<leko.noor@gmail.com>> (he/him)
* [linkgoron](https://github.com/linkgoron) -
  **Nitzan Uziely** <<linkgoron@gmail.com>>
* [LiviaMedeiros](https://github.com/LiviaMedeiros) -
  **LiviaMedeiros** <<livia@cirno.name>>
* [lpinca](https://github.com/lpinca) -
  **Luigi Pinca** <<luigipinca@gmail.com>> (he/him)
* [Lxxyx](https://github.com/Lxxyx) -
  **Zijian Liu** <<lxxyxzj@gmail.com>> (he/him)
* [marsonya](https://github.com/marsonya) -
  **Akhil Marsonya** <<akhil.marsonya27@gmail.com>> (he/him)
* [mcollina](https://github.com/mcollina) -
  **Matteo Collina** <<matteo.collina@gmail.com>> (he/him)
* [meixg](https://github.com/meixg) -
  **Xuguang Mei** <<meixuguang@gmail.com>> (he/him)
* [Mesteery](https://github.com/Mesteery) -
  **Mestery** <<mestery@protonmail.com>> (he/him)
* [mhdawson](https://github.com/mhdawson) -
  **Michael Dawson** <<midawson@redhat.com>> (he/him)
* [miladfarca](https://github.com/miladfarca) -
  **Milad Fa** <<mfarazma@redhat.com>> (he/him)
* [mildsunrise](https://github.com/mildsunrise) -
  **Alba Mendez** <<me@alba.sh>> (she/her)
* [mscdex](https://github.com/mscdex) -
  **Brian White** <<mscdex@mscdex.net>>
* [MylesBorins](https://github.com/MylesBorins) -
  **Myles Borins** <<myles.borins@gmail.com>> (he/him)
* [oyyd](https://github.com/oyyd) -
  **Ouyang Yadong** <<oyydoibh@gmail.com>> (he/him)
* [panva](https://github.com/panva) -
  **Filip Skokan** <<panva.ip@gmail.com>>
* [PoojaDurgad](https://github.com/PoojaDurgad) -
  **Pooja D P** <<Pooja.D.P@ibm.com>> (she/her)
* [puzpuzpuz](https://github.com/puzpuzpuz) -
  **Andrey Pechkurov** <<apechkurov@gmail.com>> (he/him)
* [Qard](https://github.com/Qard) -
  **Stephen Belanger** <<admin@stephenbelanger.com>> (he/him)
* [RafaelGSS](https://github.com/RafaelGSS) -
  **Rafael Gonzaga** <<rafael.nunu@hotmail.com>> (he/him)
* [RaisinTen](https://github.com/RaisinTen) -
  **Darshan Sen** <<raisinten@gmail.com>> (he/him)
* [rexagod](https://github.com/rexagod) -
  **Pranshu Srivastava** <<rexagod@gmail.com>> (he/him)
* [richardlau](https://github.com/richardlau) -
  **Richard Lau** <<rlau@redhat.com>>
* [rickyes](https://github.com/rickyes) -
  **Ricky Zhou** <<0x19951125@gmail.com>> (he/him)
* [ronag](https://github.com/ronag) -
  **Robert Nagy** <<ronagy@icloud.com>>
* [ruyadorno](https://github.com/ruyadorno) -
  **Ruy Adorno** <<ruyadorno@github.com>> (he/him)
* [rvagg](https://github.com/rvagg) -
  **Rod Vagg** <<rod@vagg.org>>
* [ryzokuken](https://github.com/ryzokuken) -
  **Ujjwal Sharma** <<ryzokuken@disroot.org>> (he/him)
* [santigimeno](https://github.com/santigimeno) -
  **Santiago Gimeno** <<santiago.gimeno@gmail.com>>
* [shisama](https://github.com/shisama) -
  **Masashi Hirano** <<shisama07@gmail.com>> (he/him)
* [ShogunPanda](https://github.com/ShogunPanda) -
  **Paolo Insogna** <<paolo@cowtech.it>> (he/him)
* [srl295](https://github.com/srl295) -
  **Steven R Loomis** <<srloomis@us.ibm.com>>
* [starkwang](https://github.com/starkwang) -
  **Weijia Wang** <<starkwang@126.com>>
* [sxa](https://github.com/sxa) -
  **Stewart X Addison** <<sxa@redhat.com>> (he/him)
* [targos](https://github.com/targos) -
  **Michaël Zasso** <<targos@protonmail.com>> (he/him)
* [TimothyGu](https://github.com/TimothyGu) -
  **Tiancheng "Timothy" Gu** <<timothygu99@gmail.com>> (he/him)
* [tniessen](https://github.com/tniessen) -
  **Tobias Nießen** <<tniessen@tnie.de>> (he/him)
* [trivikr](https://github.com/trivikr) -
  **Trivikram Kamat** <<trivikr.dev@gmail.com>>
* [Trott](https://github.com/Trott) -
  **Rich Trott** <<rtrott@gmail.com>> (he/him)
* [vdeturckheim](https://github.com/vdeturckheim) -
  **Vladimir de Turckheim** <<vlad2t@hotmail.com>> (he/him)
* [VoltrexMaster](https://github.com/VoltrexMaster) -
  **Mohammed Keyvanzadeh** <<mohammadkeyvanzade94@gmail.com>> (he/him)
* [watilde](https://github.com/watilde) -
  **Daijiro Wachi** <<daijiro.wachi@gmail.com>> (he/him)
* [XadillaX](https://github.com/XadillaX) -
  **Khaidi Chu** <<i@2333.moe>> (he/him)
* [yashLadha](https://github.com/yashLadha) -
  **Yash Ladha** <<yash@yashladha.in>> (he/him)
* [ZYSzys](https://github.com/ZYSzys) -
  **Yongsheng Zhang** <<zyszys98@gmail.com>> (he/him)

<details>

<summary>Emeriti</summary>

<!-- find-inactive-collaborators.mjs depends on the format of the emeriti list.
     If the format changes, those utilities need to be tested and updated. -->

### Collaborator emeriti

* [ak239](https://github.com/ak239) -
  **Aleksei Koziatinskii** <<ak239spb@gmail.com>>
* [andrasq](https://github.com/andrasq) -
  **Andras** <<andras@kinvey.com>>
* [AnnaMag](https://github.com/AnnaMag) -
  **Anna M. Kedzierska** <<anna.m.kedzierska@gmail.com>>
* [AndreasMadsen](https://github.com/AndreasMadsen) -
  **Andreas Madsen** <<amwebdk@gmail.com>> (he/him)
* [aqrln](https://github.com/aqrln) -
  **Alexey Orlenko** <<eaglexrlnk@gmail.com>> (he/him)
* [bmeurer](https://github.com/bmeurer) -
  **Benedikt Meurer** <<benedikt.meurer@gmail.com>>
* [boneskull](https://github.com/boneskull) -
  **Christopher Hiller** <<boneskull@boneskull.com>> (he/him)
* [brendanashworth](https://github.com/brendanashworth) -
  **Brendan Ashworth** <<brendan.ashworth@me.com>>
* [bzoz](https://github.com/bzoz) -
  **Bartosz Sosnowski** <<bartosz@janeasystems.com>>
* [calvinmetcalf](https://github.com/calvinmetcalf) -
  **Calvin Metcalf** <<calvin.metcalf@gmail.com>>
* [chrisdickinson](https://github.com/chrisdickinson) -
  **Chris Dickinson** <<christopher.s.dickinson@gmail.com>>
* [claudiorodriguez](https://github.com/claudiorodriguez) -
  **Claudio Rodriguez** <<cjrodr@yahoo.com>>
* [DavidCai1993](https://github.com/DavidCai1993) -
  **David Cai** <<davidcai1993@yahoo.com>> (he/him)
* [davisjam](https://github.com/davisjam) -
  **Jamie Davis** <<davisjam@vt.edu>> (he/him)
* [digitalinfinity](https://github.com/digitalinfinity) -
  **Hitesh Kanwathirtha** <<digitalinfinity@gmail.com>> (he/him)
* [eljefedelrodeodeljefe](https://github.com/eljefedelrodeodeljefe) -
  **Robert Jefe Lindstaedt** <<robert.lindstaedt@gmail.com>>
* [estliberitas](https://github.com/estliberitas) -
  **Alexander Makarenko** <<estliberitas@gmail.com>>
* [eugeneo](https://github.com/eugeneo) -
  **Eugene Ostroukhov** <<eostroukhov@google.com>>
* [firedfox](https://github.com/firedfox) -
  **Daniel Wang** <<wangyang0123@gmail.com>>
* [Fishrock123](https://github.com/Fishrock123) -
  **Jeremiah Senkpiel** <<fishrock123@rocketmail.com>> (he/they)
* [gdams](https://github.com/gdams) -
  **George Adams** <<gadams@microsoft.com>> (he/him)
* [geek](https://github.com/geek) -
  **Wyatt Preul** <<wpreul@gmail.com>>
* [gibfahn](https://github.com/gibfahn) -
  **Gibson Fahnestock** <<gibfahn@gmail.com>> (he/him)
* [glentiki](https://github.com/glentiki) -
  **Glen Keane** <<glenkeane.94@gmail.com>> (he/him)
* [hashseed](https://github.com/hashseed) -
  **Yang Guo** <<yangguo@chromium.org>> (he/him)
* [hiroppy](https://github.com/hiroppy) -
  **Yuta Hiroto** <<hello@hiroppy.me>> (he/him)
* [iarna](https://github.com/iarna) -
  **Rebecca Turner** <<me@re-becca.org>>
* [imran-iq](https://github.com/imran-iq) -
  **Imran Iqbal** <<imran@imraniqbal.org>>
* [imyller](https://github.com/imyller) -
  **Ilkka Myller** <<ilkka.myller@nodefield.com>>
* [isaacs](https://github.com/isaacs) -
  **Isaac Z. Schlueter** <<i@izs.me>>
* [italoacasas](https://github.com/italoacasas) -
  **Italo A. Casas** <<me@italoacasas.com>> (he/him)
* [jasongin](https://github.com/jasongin) -
  **Jason Ginchereau** <<jasongin@microsoft.com>>
* [jbergstroem](https://github.com/jbergstroem) -
  **Johan Bergström** <<bugs@bergstroem.nu>>
* [jdalton](https://github.com/jdalton) -
  **John-David Dalton** <<john.david.dalton@gmail.com>>
* [jhamhader](https://github.com/jhamhader) -
  **Yuval Brik** <<yuval@brik.org.il>>
* [joaocgreis](https://github.com/joaocgreis) -
  **João Reis** <<reis@janeasystems.com>>
* [joshgav](https://github.com/joshgav) -
  **Josh Gavant** <<josh.gavant@outlook.com>>
* [julianduque](https://github.com/julianduque) -
  **Julian Duque** <<julianduquej@gmail.com>> (he/him)
* [kfarnung](https://github.com/kfarnung) -
  **Kyle Farnung** <<kfarnung@microsoft.com>> (he/him)
* [kunalspathak](https://github.com/kunalspathak) -
  **Kunal Pathak** <<kunal.pathak@microsoft.com>>
* [lance](https://github.com/lance) -
  **Lance Ball** <<lball@redhat.com>> (he/him)
* [lucamaraschi](https://github.com/lucamaraschi) -
  **Luca Maraschi** <<luca.maraschi@gmail.com>> (he/him)
* [lundibundi](https://github.com/lundibundi) -
  **Denys Otrishko** <<shishugi@gmail.com>> (he/him)
* [lxe](https://github.com/lxe) -
  **Aleksey Smolenchuk** <<lxe@lxe.co>>
* [maclover7](https://github.com/maclover7) -
  **Jon Moss** <<me@jonathanmoss.me>> (he/him)
* [mafintosh](https://github.com/mafintosh) -
  **Mathias Buus** <<mathiasbuus@gmail.com>> (he/him)
* [matthewloring](https://github.com/matthewloring) -
  **Matthew Loring** <<mattloring@google.com>>
* [micnic](https://github.com/micnic) -
  **Nicu Micleușanu** <<micnic90@gmail.com>> (he/him)
* [mikeal](https://github.com/mikeal) -
  **Mikeal Rogers** <<mikeal.rogers@gmail.com>>
* [misterdjules](https://github.com/misterdjules) -
  **Julien Gilli** <<jgilli@netflix.com>>
* [mmarchini](https://github.com/mmarchini) -
  **Mary Marchini** <<oss@mmarchini.me>> (she/her)
* [monsanto](https://github.com/monsanto) -
  **Christopher Monsanto** <<chris@monsan.to>>
* [MoonBall](https://github.com/MoonBall) -
  **Chen Gang** <<gangc.cxy@foxmail.com>>
* [not-an-aardvark](https://github.com/not-an-aardvark) -
  **Teddy Katz** <<teddy.katz@gmail.com>> (he/him)
* [ofrobots](https://github.com/ofrobots) -
  **Ali Ijaz Sheikh** <<ofrobots@google.com>> (he/him)
* [Olegas](https://github.com/Olegas) -
  **Oleg Elifantiev** <<oleg@elifantiev.ru>>
* [orangemocha](https://github.com/orangemocha) -
  **Alexis Campailla** <<orangemocha@nodejs.org>>
* [othiym23](https://github.com/othiym23) -
  **Forrest L Norvell** <<ogd@aoaioxxysz.net>> (they/them/themself)
* [petkaantonov](https://github.com/petkaantonov) -
  **Petka Antonov** <<petka_antonov@hotmail.com>>
* [phillipj](https://github.com/phillipj) -
  **Phillip Johnsen** <<johphi@gmail.com>>
* [piscisaureus](https://github.com/piscisaureus) -
  **Bert Belder** <<bertbelder@gmail.com>>
* [pmq20](https://github.com/pmq20) -
  **Minqi Pan** <<pmq2001@gmail.com>>
* [princejwesley](https://github.com/princejwesley) -
  **Prince John Wesley** <<princejohnwesley@gmail.com>>
* [psmarshall](https://github.com/psmarshall) -
  **Peter Marshall** <<petermarshall@chromium.org>> (he/him)
* [refack](https://github.com/refack) -
  **Refael Ackermann (רפאל פלחי)** <<refack@gmail.com>> (he/him/הוא/אתה)
* [rlidwka](https://github.com/rlidwka) -
  **Alex Kocharin** <<alex@kocharin.ru>>
* [rmg](https://github.com/rmg) -
  **Ryan Graham** <<r.m.graham@gmail.com>>
* [robertkowalski](https://github.com/robertkowalski) -
  **Robert Kowalski** <<rok@kowalski.gd>>
* [romankl](https://github.com/romankl) -
  **Roman Klauke** <<romaaan.git@gmail.com>>
* [ronkorving](https://github.com/ronkorving) -
  **Ron Korving** <<ron@ronkorving.nl>>
* [RReverser](https://github.com/RReverser) -
  **Ingvar Stepanyan** <<me@rreverser.com>>
* [rubys](https://github.com/rubys) -
  **Sam Ruby** <<rubys@intertwingly.net>>
* [saghul](https://github.com/saghul) -
  **Saúl Ibarra Corretgé** <<s@saghul.net>>
* [sam-github](https://github.com/sam-github) -
  **Sam Roberts** <<vieuxtech@gmail.com>>
* [sebdeckers](https://github.com/sebdeckers) -
  **Sebastiaan Deckers** <<sebdeckers83@gmail.com>>
* [seishun](https://github.com/seishun) -
  **Nikolai Vavilov** <<vvnicholas@gmail.com>>
* [shigeki](https://github.com/shigeki) -
  **Shigeki Ohtsu** <<ohtsu@ohtsu.org>> (he/him)
* [silverwind](https://github.com/silverwind) -
  **Roman Reiss** <<me@silverwind.io>>
* [stefanmb](https://github.com/stefanmb) -
  **Stefan Budeanu** <<stefan@budeanu.com>>
* [tellnes](https://github.com/tellnes) -
  **Christian Tellnes** <<christian@tellnes.no>>
* [thefourtheye](https://github.com/thefourtheye) -
  **Sakthipriyan Vairamani** <<thechargingvolcano@gmail.com>> (he/him)
* [thlorenz](https://github.com/thlorenz) -
  **Thorsten Lorenz** <<thlorenz@gmx.de>>
* [trevnorris](https://github.com/trevnorris) -
  **Trevor Norris** <<trev.norris@gmail.com>>
* [tunniclm](https://github.com/tunniclm) -
  **Mike Tunnicliffe** <<m.j.tunnicliffe@gmail.com>>
* [vkurchatkin](https://github.com/vkurchatkin) -
  **Vladimir Kurchatkin** <<vladimir.kurchatkin@gmail.com>>
* [vsemozhetbyt](https://github.com/vsemozhetbyt) -
  **Vse Mozhet Byt** <<vsemozhetbyt@gmail.com>> (he/him)
* [watson](https://github.com/watson) -
  **Thomas Watson** <<w@tson.dk>>
* [whitlockjc](https://github.com/whitlockjc) -
  **Jeremy Whitlock** <<jwhitlock@apache.org>>
* [yhwang](https://github.com/yhwang) -
  **Yihong Wang** <<yh.wang@ibm.com>>
* [yorkie](https://github.com/yorkie) -
  **Yorkie Liu** <<yorkiefixer@gmail.com>>
* [yosuke-furukawa](https://github.com/yosuke-furukawa) -
  **Yosuke Furukawa** <<yosuke.furukawa@gmail.com>>

</details>

<!--lint enable prohibited-strings-->

Collaborators follow the [Collaborator Guide](./doc/contributing/collaborator-guide.md) in
maintaining the Node.js project.

### Triagers

* [Ayase-252](https://github.com/Ayase-252) -
  **Qingyu Deng** <<i@ayase-lab.com>>
* [daeyeon](https://github.com/daeyeon) -
  **Daeyeon Jeong** <<daeyeon.dev@gmail.com>> (he/him)
* [F3n67u](https://github.com/F3n67u) -
  **Feng Yu** <<F3n67u@outlook.com>> (he/him)
* [himadriganguly](https://github.com/himadriganguly) -
  **Himadri Ganguly** <<himadri.tech@gmail.com>> (he/him)
* [iam-frankqiu](https://github.com/iam-frankqiu) -
  **Frank Qiu** <<iam.frankqiu@gmail.com>> (he/him)
* [marsonya](https://github.com/marsonya) -
  **Akhil Marsonya** <<akhil.marsonya27@gmail.com>> (he/him)
* [meixg](https://github.com/meixg) -
  **Xuguang Mei** <<meixuguang@gmail.com>> (he/him)
* [Mesteery](https://github.com/Mesteery) -
  **Mestery** <<mestery@protonmail.com>> (he/him)
* [PoojaDurgad](https://github.com/PoojaDurgad) -
  **Pooja Durgad** <<Pooja.D.P@ibm.com>>
* [RaisinTen](https://github.com/RaisinTen) -
  **Darshan Sen** <<raisinten@gmail.com>>
* [VoltrexMaster](https://github.com/VoltrexMaster) -
  **Mohammed Keyvanzadeh** <<mohammadkeyvanzade94@gmail.com>> (he/him)

### Release keys

Primary GPG keys for Node.js Releasers (some Releasers sign with subkeys):

* **Beth Griggs** <<bgriggs@redhat.com>>
  `4ED778F539E3634C779C87C6D7062848A1AB005C`
* **Bryan English** <<bryan@bryanenglish.com>>
  `141F07595B7B3FFE74309A937405533BE57C7D57`
* **Colin Ihrig** <<cjihrig@gmail.com>>
  `94AE36675C464D64BAFA68DD7434390BDBE9B9C5`
* **Danielle Adams** <<adamzdanielle@gmail.com>>
  `74F12602B6F1C4E913FAA37AD3A89613643B6201`
* **James M Snell** <<jasnell@keybase.io>>
  `71DCFD284A79C3B38668286BC97EC7A07EDE3FC1`
* **Juan José Arboleda** <<soyjuanarbol@gmail.com>>
  `61FC681DFB92A079F1685E77973F295594EC4689`
* **Michaël Zasso** <<targos@protonmail.com>>
  `8FCCA13FEF1D0C2E91008E09770F7A9A5AE15600`
* **Myles Borins** <<myles.borins@gmail.com>>
  `C4F0DFFF4E8C1A8236409D08E73BC641CC11F4C8`
* **RafaelGSS** <<rafael.nunu@hotmail.com>>
  `890C08DB8579162FEE0DF9DB8BEAB4DFCF555EF4`
* **Richard Lau** <<rlau@redhat.com>>
  `C82FA3AE1CBEDC6BE46B9360C43CEC45C17AB93C`
* **Rod Vagg** <<rod@vagg.org>>
  `DD8F2338BAE7501E3DD5AC78C273792F7D83545D`
* **Ruben Bridgewater** <<ruben@bridgewater.de>>
  `A48C2BEE680E841632CD4E44F07496B3EB3C1762`
* **Ruy Adorno** <<ruyadorno@hotmail.com>>
  `108F52B48DB57BB0CC439B2997B01419BD92F80A`
* **Shelley Vohr** <<shelley.vohr@gmail.com>>
  `B9E2F5981AA6E0CD28160D9FF13993A75599653C`

To import the full set of trusted release keys (including subkeys possibly used
to sign releases):

```bash
gpg --keyserver hkps://keys.openpgp.org --recv-keys 4ED778F539E3634C779C87C6D7062848A1AB005C
gpg --keyserver hkps://keys.openpgp.org --recv-keys 141F07595B7B3FFE74309A937405533BE57C7D57
gpg --keyserver hkps://keys.openpgp.org --recv-keys 94AE36675C464D64BAFA68DD7434390BDBE9B9C5
gpg --keyserver hkps://keys.openpgp.org --recv-keys 74F12602B6F1C4E913FAA37AD3A89613643B6201
gpg --keyserver hkps://keys.openpgp.org --recv-keys 71DCFD284A79C3B38668286BC97EC7A07EDE3FC1
gpg --keyserver hkps://keys.openpgp.org --recv-keys 61FC681DFB92A079F1685E77973F295594EC4689
gpg --keyserver hkps://keys.openpgp.org --recv-keys 8FCCA13FEF1D0C2E91008E09770F7A9A5AE15600
gpg --keyserver hkps://keys.openpgp.org --recv-keys C4F0DFFF4E8C1A8236409D08E73BC641CC11F4C8
gpg --keyserver hkps://keys.openpgp.org --recv-keys 890C08DB8579162FEE0DF9DB8BEAB4DFCF555EF4
gpg --keyserver hkps://keys.openpgp.org --recv-keys C82FA3AE1CBEDC6BE46B9360C43CEC45C17AB93C
gpg --keyserver hkps://keys.openpgp.org --recv-keys DD8F2338BAE7501E3DD5AC78C273792F7D83545D
gpg --keyserver hkps://keys.openpgp.org --recv-keys A48C2BEE680E841632CD4E44F07496B3EB3C1762
gpg --keyserver hkps://keys.openpgp.org --recv-keys 108F52B48DB57BB0CC439B2997B01419BD92F80A
gpg --keyserver hkps://keys.openpgp.org --recv-keys B9E2F5981AA6E0CD28160D9FF13993A75599653C
```

See [Verifying binaries](#verifying-binaries) for how to use these keys to
verify a downloaded file.

<details>

<summary>Other keys used to sign some previous releases</summary>

* **Chris Dickinson** <<christopher.s.dickinson@gmail.com>>
  `9554F04D7259F04124DE6B476D5A82AC7E37093B`
* **Danielle Adams** <<adamzdanielle@gmail.com>>
  `1C050899334244A8AF75E53792EF661D867B9DFA`
* **Evan Lucas** <<evanlucas@me.com>>
  `B9AE9905FFD7803F25714661B63B535A4C206CA9`
* **Gibson Fahnestock** <<gibfahn@gmail.com>>
  `77984A986EBC2AA786BC0F66B01FBB92821C587A`
* **Isaac Z. Schlueter** <<i@izs.me>>
  `93C7E9E91B49E432C2F75674B0A78B0A6C481CF6`
* **Italo A. Casas** <<me@italoacasas.com>>
  `56730D5401028683275BD23C23EFEFE93C4CFFFE`
* **Jeremiah Senkpiel** <<fishrock@keybase.io>>
  `FD3A5288F042B6850C66B31F09FE44734EB7990E`
* **Julien Gilli** <<jgilli@fastmail.fm>>
  `114F43EE0176B71C7BC219DD50A3051F888C628D`
* **Timothy J Fontaine** <<tjfontaine@gmail.com>>
  `7937DFD2AB06298B2293C3187D33FF9D0246406D`

</details>

### Security release stewards

When possible, the commitment to take slots in the
security release steward rotation is made by companies in order
to ensure individuals who act as security stewards have the
support and recognition from their employer to be able to
prioritize security releases. Security release stewards manage security
releases on a rotation basis as outlined in the
[security release process](./doc/contributing/security-release-process.md).

* Datadog
  * [bengl](https://github.com/bengl) -
    **Bryan English** <<bryan@bryanenglish.com>> (he/him)
  * [vdeturckheim](https://github.com/vdeturckheim) -
    **Vladimir de Turckheim** <<vlad2t@hotmail.com>> (he/him)
* NearForm
  * [mcollina](https://github.com/mcollina) -
    **Matteo Collina** <<matteo.collina@gmail.com>> (he/him)
* Red Hat and IBM
  * [joesepi](https://github.com/joesepi) -
    **Joe Sepi** <<joesepi@ibm.com>> (he/him)
  * [mhdawson](https://github.com/mhdawson) -
    **Michael Dawson** <<midawson@redhat.com>> (he/him)

## License

Node.js is available under the
[MIT license](https://opensource.org/licenses/MIT). Node.js also includes
external libraries that are available under a variety of licenses.  See
[LICENSE](https://github.com/nodejs/node/blob/HEAD/LICENSE) for the full
license text.

[Code of Conduct]: https://github.com/nodejs/admin/blob/HEAD/CODE_OF_CONDUCT.md
[Contributing to the project]: CONTRIBUTING.md
[Node.js website]: https://nodejs.org/
[OpenJS Foundation]: https://openjsf.org/
[Strategic initiatives]: doc/contributing/strategic-initiatives.md
[Technical values and prioritization]: doc/contributing/technical-values.md
[Working Groups]: https://github.com/nodejs/TSC/blob/HEAD/WORKING_GROUPS.md<|MERGE_RESOLUTION|>--- conflicted
+++ resolved
@@ -2,11 +2,8 @@
 
 Node.js is an open-source program, cross-platform, JavaScript runtime environment.
 
-<<<<<<< HEAD
 For information on using Node.js, visit the [Node.js Website][].
-=======
-For information on using Node.js, see the [Node.js website][].
->>>>>>> 90bc773f
+
 
 The Node.js project uses an [open governance model](./GOVERNANCE.md). The
 [OpenJS Foundation][] provides support for the project.
