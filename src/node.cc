#include "node.h"
#include "node_buffer.h"
#include "node_constants.h"
#include "node_file.h"
#include "node_http_parser.h"
#include "node_javascript.h"
#include "node_version.h"
#include "node_internals.h"

#if defined HAVE_PERFCTR
#include "node_counters.h"
#endif

#if HAVE_OPENSSL
#include "node_crypto.h"
#endif

#if defined(NODE_HAVE_I18N_SUPPORT)
#include "node_i18n.h"
#endif

#if defined HAVE_DTRACE || defined HAVE_ETW
#include "node_dtrace.h"
#endif

#if defined HAVE_LTTNG
#include "node_lttng.h"
#endif

#include "ares.h"
#include "async-wrap.h"
#include "async-wrap-inl.h"
#include "env.h"
#include "env-inl.h"
#include "handle_wrap.h"
#include "req-wrap.h"
#include "req-wrap-inl.h"
#include "string_bytes.h"
#include "util.h"
#include "uv.h"
#include "libplatform/libplatform.h"
#include "v8-debug.h"
#include "v8-profiler.h"
#include "zlib.h"

#include <errno.h>
#include <limits.h>  // PATH_MAX
#include <locale.h>
#include <signal.h>
#include <stdio.h>
#include <stdlib.h>
#include <string.h>
#include <sys/types.h>

#if defined(_MSC_VER)
#include <direct.h>
#include <io.h>
#include <process.h>
#define strcasecmp _stricmp
#define getpid _getpid
#define umask _umask
typedef int mode_t;
#else
#include <sys/resource.h>  // getrlimit, setrlimit
#include <unistd.h>  // setuid, getuid
#endif

#if defined(__POSIX__) && !defined(__ANDROID__)
#include <pwd.h>  // getpwnam()
#include <grp.h>  // getgrnam()
#endif

#ifdef __APPLE__
#include <crt_externs.h>
#define environ (*_NSGetEnviron())
#elif !defined(_MSC_VER)
extern char **environ;
#endif

namespace node {

using v8::Array;
using v8::ArrayBuffer;
using v8::Boolean;
using v8::Context;
using v8::EscapableHandleScope;
using v8::Exception;
using v8::Function;
using v8::FunctionCallbackInfo;
using v8::FunctionTemplate;
using v8::HandleScope;
using v8::HeapStatistics;
using v8::Integer;
using v8::Isolate;
using v8::Local;
using v8::Locker;
using v8::Message;
using v8::Number;
using v8::Object;
using v8::ObjectTemplate;
using v8::Promise;
using v8::PromiseRejectMessage;
using v8::PropertyCallbackInfo;
using v8::SealHandleScope;
using v8::StackFrame;
using v8::StackTrace;
using v8::String;
using v8::TryCatch;
using v8::Uint32;
using v8::Uint32Array;
using v8::V8;
using v8::Value;

static bool print_eval = false;
static bool force_repl = false;
static bool trace_deprecation = false;
static bool throw_deprecation = false;
static bool abort_on_uncaught_exception = false;
static bool trace_sync_io = false;
static bool track_heap_objects = false;
static const char* eval_string = nullptr;
static unsigned int preload_module_count = 0;
static const char** preload_modules = nullptr;
static bool use_debug_agent = false;
static bool debug_wait_connect = false;
static int debug_port = 5858;
static bool v8_is_profiling = false;
static bool node_is_initialized = false;
static node_module* modpending;
static node_module* modlist_builtin;
static node_module* modlist_linked;
static node_module* modlist_addon;

#if defined(NODE_HAVE_I18N_SUPPORT)
// Path to ICU data (for i18n / Intl)
static const char* icu_data_dir = nullptr;
#endif

// used by C++ modules as well
bool no_deprecation = false;

// process-relative uptime base, initialized at start-up
static double prog_start_time;
static bool debugger_running;
static uv_async_t dispatch_debug_messages_async;

static Isolate* node_isolate = nullptr;
static v8::Platform* default_platform;

<<<<<<< HEAD
=======
class ArrayBufferAllocator : public ArrayBuffer::Allocator {
 public:
  // Impose an upper limit to avoid out of memory errors that bring down
  // the process.
  static const size_t kMaxLength = 0x3fffffff;
  static ArrayBufferAllocator the_singleton;
  virtual ~ArrayBufferAllocator() = default;
  virtual void* Allocate(size_t length) override;
  virtual void* AllocateUninitialized(size_t length) override;
  virtual void Free(void* data, size_t length) override;
 private:
  ArrayBufferAllocator() = default;
  DISALLOW_COPY_AND_ASSIGN(ArrayBufferAllocator);
};

ArrayBufferAllocator ArrayBufferAllocator::the_singleton;


void* ArrayBufferAllocator::Allocate(size_t length) {
  return calloc(length, 1);
}


void* ArrayBufferAllocator::AllocateUninitialized(size_t length) {
  return malloc(length);
}


void ArrayBufferAllocator::Free(void* data, size_t length) {
  free(data);
}

>>>>>>> 53596fd2

static void CheckImmediate(uv_check_t* handle) {
  Environment* env = Environment::from_immediate_check_handle(handle);
  HandleScope scope(env->isolate());
  Context::Scope context_scope(env->context());
  MakeCallback(env, env->process_object(), env->immediate_callback_string());
}


static void IdleImmediateDummy(uv_idle_t* handle) {
  // Do nothing. Only for maintaining event loop.
  // TODO(bnoordhuis) Maybe make libuv accept nullptr idle callbacks.
}


static inline const char *errno_string(int errorno) {
#define ERRNO_CASE(e)  case e: return #e;
  switch (errorno) {
#ifdef EACCES
  ERRNO_CASE(EACCES);
#endif

#ifdef EADDRINUSE
  ERRNO_CASE(EADDRINUSE);
#endif

#ifdef EADDRNOTAVAIL
  ERRNO_CASE(EADDRNOTAVAIL);
#endif

#ifdef EAFNOSUPPORT
  ERRNO_CASE(EAFNOSUPPORT);
#endif

#ifdef EAGAIN
  ERRNO_CASE(EAGAIN);
#endif

#ifdef EWOULDBLOCK
# if EAGAIN != EWOULDBLOCK
  ERRNO_CASE(EWOULDBLOCK);
# endif
#endif

#ifdef EALREADY
  ERRNO_CASE(EALREADY);
#endif

#ifdef EBADF
  ERRNO_CASE(EBADF);
#endif

#ifdef EBADMSG
  ERRNO_CASE(EBADMSG);
#endif

#ifdef EBUSY
  ERRNO_CASE(EBUSY);
#endif

#ifdef ECANCELED
  ERRNO_CASE(ECANCELED);
#endif

#ifdef ECHILD
  ERRNO_CASE(ECHILD);
#endif

#ifdef ECONNABORTED
  ERRNO_CASE(ECONNABORTED);
#endif

#ifdef ECONNREFUSED
  ERRNO_CASE(ECONNREFUSED);
#endif

#ifdef ECONNRESET
  ERRNO_CASE(ECONNRESET);
#endif

#ifdef EDEADLK
  ERRNO_CASE(EDEADLK);
#endif

#ifdef EDESTADDRREQ
  ERRNO_CASE(EDESTADDRREQ);
#endif

#ifdef EDOM
  ERRNO_CASE(EDOM);
#endif

#ifdef EDQUOT
  ERRNO_CASE(EDQUOT);
#endif

#ifdef EEXIST
  ERRNO_CASE(EEXIST);
#endif

#ifdef EFAULT
  ERRNO_CASE(EFAULT);
#endif

#ifdef EFBIG
  ERRNO_CASE(EFBIG);
#endif

#ifdef EHOSTUNREACH
  ERRNO_CASE(EHOSTUNREACH);
#endif

#ifdef EIDRM
  ERRNO_CASE(EIDRM);
#endif

#ifdef EILSEQ
  ERRNO_CASE(EILSEQ);
#endif

#ifdef EINPROGRESS
  ERRNO_CASE(EINPROGRESS);
#endif

#ifdef EINTR
  ERRNO_CASE(EINTR);
#endif

#ifdef EINVAL
  ERRNO_CASE(EINVAL);
#endif

#ifdef EIO
  ERRNO_CASE(EIO);
#endif

#ifdef EISCONN
  ERRNO_CASE(EISCONN);
#endif

#ifdef EISDIR
  ERRNO_CASE(EISDIR);
#endif

#ifdef ELOOP
  ERRNO_CASE(ELOOP);
#endif

#ifdef EMFILE
  ERRNO_CASE(EMFILE);
#endif

#ifdef EMLINK
  ERRNO_CASE(EMLINK);
#endif

#ifdef EMSGSIZE
  ERRNO_CASE(EMSGSIZE);
#endif

#ifdef EMULTIHOP
  ERRNO_CASE(EMULTIHOP);
#endif

#ifdef ENAMETOOLONG
  ERRNO_CASE(ENAMETOOLONG);
#endif

#ifdef ENETDOWN
  ERRNO_CASE(ENETDOWN);
#endif

#ifdef ENETRESET
  ERRNO_CASE(ENETRESET);
#endif

#ifdef ENETUNREACH
  ERRNO_CASE(ENETUNREACH);
#endif

#ifdef ENFILE
  ERRNO_CASE(ENFILE);
#endif

#ifdef ENOBUFS
  ERRNO_CASE(ENOBUFS);
#endif

#ifdef ENODATA
  ERRNO_CASE(ENODATA);
#endif

#ifdef ENODEV
  ERRNO_CASE(ENODEV);
#endif

#ifdef ENOENT
  ERRNO_CASE(ENOENT);
#endif

#ifdef ENOEXEC
  ERRNO_CASE(ENOEXEC);
#endif

#ifdef ENOLINK
  ERRNO_CASE(ENOLINK);
#endif

#ifdef ENOLCK
# if ENOLINK != ENOLCK
  ERRNO_CASE(ENOLCK);
# endif
#endif

#ifdef ENOMEM
  ERRNO_CASE(ENOMEM);
#endif

#ifdef ENOMSG
  ERRNO_CASE(ENOMSG);
#endif

#ifdef ENOPROTOOPT
  ERRNO_CASE(ENOPROTOOPT);
#endif

#ifdef ENOSPC
  ERRNO_CASE(ENOSPC);
#endif

#ifdef ENOSR
  ERRNO_CASE(ENOSR);
#endif

#ifdef ENOSTR
  ERRNO_CASE(ENOSTR);
#endif

#ifdef ENOSYS
  ERRNO_CASE(ENOSYS);
#endif

#ifdef ENOTCONN
  ERRNO_CASE(ENOTCONN);
#endif

#ifdef ENOTDIR
  ERRNO_CASE(ENOTDIR);
#endif

#ifdef ENOTEMPTY
  ERRNO_CASE(ENOTEMPTY);
#endif

#ifdef ENOTSOCK
  ERRNO_CASE(ENOTSOCK);
#endif

#ifdef ENOTSUP
  ERRNO_CASE(ENOTSUP);
#else
# ifdef EOPNOTSUPP
  ERRNO_CASE(EOPNOTSUPP);
# endif
#endif

#ifdef ENOTTY
  ERRNO_CASE(ENOTTY);
#endif

#ifdef ENXIO
  ERRNO_CASE(ENXIO);
#endif


#ifdef EOVERFLOW
  ERRNO_CASE(EOVERFLOW);
#endif

#ifdef EPERM
  ERRNO_CASE(EPERM);
#endif

#ifdef EPIPE
  ERRNO_CASE(EPIPE);
#endif

#ifdef EPROTO
  ERRNO_CASE(EPROTO);
#endif

#ifdef EPROTONOSUPPORT
  ERRNO_CASE(EPROTONOSUPPORT);
#endif

#ifdef EPROTOTYPE
  ERRNO_CASE(EPROTOTYPE);
#endif

#ifdef ERANGE
  ERRNO_CASE(ERANGE);
#endif

#ifdef EROFS
  ERRNO_CASE(EROFS);
#endif

#ifdef ESPIPE
  ERRNO_CASE(ESPIPE);
#endif

#ifdef ESRCH
  ERRNO_CASE(ESRCH);
#endif

#ifdef ESTALE
  ERRNO_CASE(ESTALE);
#endif

#ifdef ETIME
  ERRNO_CASE(ETIME);
#endif

#ifdef ETIMEDOUT
  ERRNO_CASE(ETIMEDOUT);
#endif

#ifdef ETXTBSY
  ERRNO_CASE(ETXTBSY);
#endif

#ifdef EXDEV
  ERRNO_CASE(EXDEV);
#endif

  default: return "";
  }
}

const char *signo_string(int signo) {
#define SIGNO_CASE(e)  case e: return #e;
  switch (signo) {
#ifdef SIGHUP
  SIGNO_CASE(SIGHUP);
#endif

#ifdef SIGINT
  SIGNO_CASE(SIGINT);
#endif

#ifdef SIGQUIT
  SIGNO_CASE(SIGQUIT);
#endif

#ifdef SIGILL
  SIGNO_CASE(SIGILL);
#endif

#ifdef SIGTRAP
  SIGNO_CASE(SIGTRAP);
#endif

#ifdef SIGABRT
  SIGNO_CASE(SIGABRT);
#endif

#ifdef SIGIOT
# if SIGABRT != SIGIOT
  SIGNO_CASE(SIGIOT);
# endif
#endif

#ifdef SIGBUS
  SIGNO_CASE(SIGBUS);
#endif

#ifdef SIGFPE
  SIGNO_CASE(SIGFPE);
#endif

#ifdef SIGKILL
  SIGNO_CASE(SIGKILL);
#endif

#ifdef SIGUSR1
  SIGNO_CASE(SIGUSR1);
#endif

#ifdef SIGSEGV
  SIGNO_CASE(SIGSEGV);
#endif

#ifdef SIGUSR2
  SIGNO_CASE(SIGUSR2);
#endif

#ifdef SIGPIPE
  SIGNO_CASE(SIGPIPE);
#endif

#ifdef SIGALRM
  SIGNO_CASE(SIGALRM);
#endif

  SIGNO_CASE(SIGTERM);

#ifdef SIGCHLD
  SIGNO_CASE(SIGCHLD);
#endif

#ifdef SIGSTKFLT
  SIGNO_CASE(SIGSTKFLT);
#endif


#ifdef SIGCONT
  SIGNO_CASE(SIGCONT);
#endif

#ifdef SIGSTOP
  SIGNO_CASE(SIGSTOP);
#endif

#ifdef SIGTSTP
  SIGNO_CASE(SIGTSTP);
#endif

#ifdef SIGBREAK
  SIGNO_CASE(SIGBREAK);
#endif

#ifdef SIGTTIN
  SIGNO_CASE(SIGTTIN);
#endif

#ifdef SIGTTOU
  SIGNO_CASE(SIGTTOU);
#endif

#ifdef SIGURG
  SIGNO_CASE(SIGURG);
#endif

#ifdef SIGXCPU
  SIGNO_CASE(SIGXCPU);
#endif

#ifdef SIGXFSZ
  SIGNO_CASE(SIGXFSZ);
#endif

#ifdef SIGVTALRM
  SIGNO_CASE(SIGVTALRM);
#endif

#ifdef SIGPROF
  SIGNO_CASE(SIGPROF);
#endif

#ifdef SIGWINCH
  SIGNO_CASE(SIGWINCH);
#endif

#ifdef SIGIO
  SIGNO_CASE(SIGIO);
#endif

#ifdef SIGPOLL
# if SIGPOLL != SIGIO
  SIGNO_CASE(SIGPOLL);
# endif
#endif

#ifdef SIGLOST
  SIGNO_CASE(SIGLOST);
#endif

#ifdef SIGPWR
# if SIGPWR != SIGLOST
  SIGNO_CASE(SIGPWR);
# endif
#endif

#ifdef SIGSYS
  SIGNO_CASE(SIGSYS);
#endif

  default: return "";
  }
}


// Convenience methods


void ThrowError(v8::Isolate* isolate, const char* errmsg) {
  Environment::GetCurrent(isolate)->ThrowError(errmsg);
}


void ThrowTypeError(v8::Isolate* isolate, const char* errmsg) {
  Environment::GetCurrent(isolate)->ThrowTypeError(errmsg);
}


void ThrowRangeError(v8::Isolate* isolate, const char* errmsg) {
  Environment::GetCurrent(isolate)->ThrowRangeError(errmsg);
}


void ThrowErrnoException(v8::Isolate* isolate,
                         int errorno,
                         const char* syscall,
                         const char* message,
                         const char* path) {
  Environment::GetCurrent(isolate)->ThrowErrnoException(errorno,
                                                        syscall,
                                                        message,
                                                        path);
}


void ThrowUVException(v8::Isolate* isolate,
                      int errorno,
                      const char* syscall,
                      const char* message,
                      const char* path,
                      const char* dest) {
  Environment::GetCurrent(isolate)
      ->ThrowUVException(errorno, syscall, message, path, dest);
}


Local<Value> ErrnoException(Isolate* isolate,
                            int errorno,
                            const char *syscall,
                            const char *msg,
                            const char *path) {
  Environment* env = Environment::GetCurrent(isolate);

  Local<Value> e;
  Local<String> estring = OneByteString(env->isolate(), errno_string(errorno));
  if (msg == nullptr || msg[0] == '\0') {
    msg = strerror(errorno);
  }
  Local<String> message = OneByteString(env->isolate(), msg);

  Local<String> cons =
      String::Concat(estring, FIXED_ONE_BYTE_STRING(env->isolate(), ", "));
  cons = String::Concat(cons, message);

  Local<String> path_string;
  if (path != nullptr) {
    // FIXME(bnoordhuis) It's questionable to interpret the file path as UTF-8.
    path_string = String::NewFromUtf8(env->isolate(), path);
  }

  if (path_string.IsEmpty() == false) {
    cons = String::Concat(cons, FIXED_ONE_BYTE_STRING(env->isolate(), " '"));
    cons = String::Concat(cons, path_string);
    cons = String::Concat(cons, FIXED_ONE_BYTE_STRING(env->isolate(), "'"));
  }
  e = Exception::Error(cons);

  Local<Object> obj = e->ToObject(env->isolate());
  obj->Set(env->errno_string(), Integer::New(env->isolate(), errorno));
  obj->Set(env->code_string(), estring);

  if (path_string.IsEmpty() == false) {
    obj->Set(env->path_string(), path_string);
  }

  if (syscall != nullptr) {
    obj->Set(env->syscall_string(), OneByteString(env->isolate(), syscall));
  }

  return e;
}


static Local<String> StringFromPath(Isolate* isolate, const char* path) {
#ifdef _WIN32
  if (strncmp(path, "\\\\?\\UNC\\", 8) == 0) {
    return String::Concat(FIXED_ONE_BYTE_STRING(isolate, "\\\\"),
                          String::NewFromUtf8(isolate, path + 8));
  } else if (strncmp(path, "\\\\?\\", 4) == 0) {
    return String::NewFromUtf8(isolate, path + 4);
  }
#endif

  return String::NewFromUtf8(isolate, path);
}


Local<Value> UVException(Isolate* isolate,
                         int errorno,
                         const char* syscall,
                         const char* msg,
                         const char* path) {
  return UVException(isolate, errorno, syscall, msg, path, nullptr);
}


Local<Value> UVException(Isolate* isolate,
                         int errorno,
                         const char* syscall,
                         const char* msg,
                         const char* path,
                         const char* dest) {
  Environment* env = Environment::GetCurrent(isolate);

  if (!msg || !msg[0])
    msg = uv_strerror(errorno);

  Local<String> js_code = OneByteString(isolate, uv_err_name(errorno));
  Local<String> js_syscall = OneByteString(isolate, syscall);
  Local<String> js_path;
  Local<String> js_dest;

  Local<String> js_msg = js_code;
  js_msg = String::Concat(js_msg, FIXED_ONE_BYTE_STRING(isolate, ": "));
  js_msg = String::Concat(js_msg, OneByteString(isolate, msg));
  js_msg = String::Concat(js_msg, FIXED_ONE_BYTE_STRING(isolate, ", "));
  js_msg = String::Concat(js_msg, js_syscall);

  if (path != nullptr) {
    js_path = StringFromPath(isolate, path);

    js_msg = String::Concat(js_msg, FIXED_ONE_BYTE_STRING(isolate, " '"));
    js_msg = String::Concat(js_msg, js_path);
    js_msg = String::Concat(js_msg, FIXED_ONE_BYTE_STRING(isolate, "'"));
  }

  if (dest != nullptr) {
    js_dest = StringFromPath(isolate, dest);

    js_msg = String::Concat(js_msg, FIXED_ONE_BYTE_STRING(isolate, " -> '"));
    js_msg = String::Concat(js_msg, js_dest);
    js_msg = String::Concat(js_msg, FIXED_ONE_BYTE_STRING(isolate, "'"));
  }

  Local<Object> e = Exception::Error(js_msg)->ToObject(isolate);

  // TODO(piscisaureus) errno should probably go; the user has no way of
  // knowing which uv errno value maps to which error.
  e->Set(env->errno_string(), Integer::New(isolate, errorno));
  e->Set(env->code_string(), js_code);
  e->Set(env->syscall_string(), js_syscall);
  if (!js_path.IsEmpty())
    e->Set(env->path_string(), js_path);
  if (!js_dest.IsEmpty())
    e->Set(env->dest_string(), js_dest);

  return e;
}


// Look up environment variable unless running as setuid root.
inline const char* secure_getenv(const char* key) {
#ifndef _WIN32
  if (getuid() != geteuid() || getgid() != getegid())
    return nullptr;
#endif
  return getenv(key);
}


#ifdef _WIN32
// Does about the same as strerror(),
// but supports all windows error messages
static const char *winapi_strerror(const int errorno, bool* must_free) {
  char *errmsg = nullptr;

  FormatMessage(FORMAT_MESSAGE_ALLOCATE_BUFFER | FORMAT_MESSAGE_FROM_SYSTEM |
      FORMAT_MESSAGE_IGNORE_INSERTS, nullptr, errorno,
      MAKELANGID(LANG_NEUTRAL, SUBLANG_DEFAULT), (LPTSTR)&errmsg, 0, nullptr);

  if (errmsg) {
    *must_free = true;

    // Remove trailing newlines
    for (int i = strlen(errmsg) - 1;
        i >= 0 && (errmsg[i] == '\n' || errmsg[i] == '\r'); i--) {
      errmsg[i] = '\0';
    }

    return errmsg;
  } else {
    // FormatMessage failed
    *must_free = false;
    return "Unknown error";
  }
}


Local<Value> WinapiErrnoException(Isolate* isolate,
                                  int errorno,
                                  const char* syscall,
                                  const char* msg,
                                  const char* path) {
  Environment* env = Environment::GetCurrent(isolate);
  Local<Value> e;
  bool must_free = false;
  if (!msg || !msg[0]) {
    msg = winapi_strerror(errorno, &must_free);
  }
  Local<String> message = OneByteString(env->isolate(), msg);

  if (path) {
    Local<String> cons1 =
        String::Concat(message, FIXED_ONE_BYTE_STRING(isolate, " '"));
    Local<String> cons2 =
        String::Concat(cons1, String::NewFromUtf8(isolate, path));
    Local<String> cons3 =
        String::Concat(cons2, FIXED_ONE_BYTE_STRING(isolate, "'"));
    e = Exception::Error(cons3);
  } else {
    e = Exception::Error(message);
  }

  Local<Object> obj = e->ToObject(env->isolate());
  obj->Set(env->errno_string(), Integer::New(isolate, errorno));

  if (path != nullptr) {
    obj->Set(env->path_string(), String::NewFromUtf8(isolate, path));
  }

  if (syscall != nullptr) {
    obj->Set(env->syscall_string(), OneByteString(isolate, syscall));
  }

  if (must_free)
    LocalFree((HLOCAL)msg);

  return e;
}
#endif


void SetupDomainUse(const FunctionCallbackInfo<Value>& args) {
  Environment* env = Environment::GetCurrent(args);

  if (env->using_domains())
    return;
  env->set_using_domains(true);

  HandleScope scope(env->isolate());
  Local<Object> process_object = env->process_object();

  Local<String> tick_callback_function_key = env->tick_domain_cb_string();
  Local<Function> tick_callback_function =
      process_object->Get(tick_callback_function_key).As<Function>();

  if (!tick_callback_function->IsFunction()) {
    fprintf(stderr, "process._tickDomainCallback assigned to non-function\n");
    abort();
  }

  process_object->Set(env->tick_callback_string(), tick_callback_function);
  env->set_tick_callback_function(tick_callback_function);

  CHECK(args[0]->IsArray());
  env->set_domain_array(args[0].As<Array>());

  // Do a little housekeeping.
  env->process_object()->Delete(
      FIXED_ONE_BYTE_STRING(args.GetIsolate(), "_setupDomainUse"));

  uint32_t* const fields = env->domain_flag()->fields();
  uint32_t const fields_count = env->domain_flag()->fields_count();

  Local<ArrayBuffer> array_buffer =
      ArrayBuffer::New(env->isolate(), fields, sizeof(*fields) * fields_count);

  args.GetReturnValue().Set(Uint32Array::New(array_buffer, 0, fields_count));
}

void RunMicrotasks(const FunctionCallbackInfo<Value>& args) {
  args.GetIsolate()->RunMicrotasks();
}


void SetupNextTick(const FunctionCallbackInfo<Value>& args) {
  Environment* env = Environment::GetCurrent(args);

  CHECK(args[0]->IsFunction());
  CHECK(args[1]->IsObject());

  env->set_tick_callback_function(args[0].As<Function>());

  env->SetMethod(args[1].As<Object>(), "runMicrotasks", RunMicrotasks);

  // Do a little housekeeping.
  env->process_object()->Delete(
      FIXED_ONE_BYTE_STRING(args.GetIsolate(), "_setupNextTick"));

  // Values use to cross communicate with processNextTick.
  uint32_t* const fields = env->tick_info()->fields();
  uint32_t const fields_count = env->tick_info()->fields_count();

  Local<ArrayBuffer> array_buffer =
      ArrayBuffer::New(env->isolate(), fields, sizeof(*fields) * fields_count);

  args.GetReturnValue().Set(Uint32Array::New(array_buffer, 0, fields_count));
}

void PromiseRejectCallback(PromiseRejectMessage message) {
  Local<Promise> promise = message.GetPromise();
  Isolate* isolate = promise->GetIsolate();
  Local<Value> value = message.GetValue();
  Local<Integer> event = Integer::New(isolate, message.GetEvent());

  Environment* env = Environment::GetCurrent(isolate);
  Local<Function> callback = env->promise_reject_function();

  if (value.IsEmpty())
    value = Undefined(isolate);

  Local<Value> args[] = { event, promise, value };
  Local<Object> process = env->process_object();

  callback->Call(process, ARRAY_SIZE(args), args);
}

void SetupPromises(const FunctionCallbackInfo<Value>& args) {
  Environment* env = Environment::GetCurrent(args);
  Isolate* isolate = env->isolate();

  CHECK(args[0]->IsFunction());

  isolate->SetPromiseRejectCallback(PromiseRejectCallback);
  env->set_promise_reject_function(args[0].As<Function>());

  env->process_object()->Delete(
      FIXED_ONE_BYTE_STRING(args.GetIsolate(), "_setupPromises"));
}


Local<Value> MakeCallback(Environment* env,
                           Local<Value> recv,
                           const Local<Function> callback,
                           int argc,
                           Local<Value> argv[]) {
  // If you hit this assertion, you forgot to enter the v8::Context first.
  CHECK_EQ(env->context(), env->isolate()->GetCurrentContext());

  Local<Object> process = env->process_object();
  Local<Object> object, domain;
  bool has_async_queue = false;
  bool has_domain = false;

  if (recv->IsObject()) {
    object = recv.As<Object>();
    Local<Value> async_queue_v = object->Get(env->async_queue_string());
    if (async_queue_v->IsObject())
      has_async_queue = true;
  }

  if (env->using_domains()) {
    CHECK(recv->IsObject());
    Local<Value> domain_v = object->Get(env->domain_string());
    has_domain = domain_v->IsObject();
    if (has_domain) {
      domain = domain_v.As<Object>();
      if (domain->Get(env->disposed_string())->IsTrue())
        return Undefined(env->isolate());
    }
  }

  TryCatch try_catch;
  try_catch.SetVerbose(true);

  if (has_domain) {
    Local<Value> enter_v = domain->Get(env->enter_string());
    if (enter_v->IsFunction()) {
        enter_v.As<Function>()->Call(domain, 0, nullptr);
      if (try_catch.HasCaught())
        return Undefined(env->isolate());
    }
  }

  if (has_async_queue) {
    try_catch.SetVerbose(false);
    env->async_hooks_pre_function()->Call(object, 0, nullptr);
    if (try_catch.HasCaught())
      FatalError("node::MakeCallback", "pre hook threw");
    try_catch.SetVerbose(true);
  }

  Local<Value> ret = callback->Call(recv, argc, argv);

  if (has_async_queue) {
    try_catch.SetVerbose(false);
    env->async_hooks_post_function()->Call(object, 0, nullptr);
    if (try_catch.HasCaught())
      FatalError("node::MakeCallback", "post hook threw");
    try_catch.SetVerbose(true);
  }

  if (has_domain) {
    Local<Value> exit_v = domain->Get(env->exit_string());
    if (exit_v->IsFunction()) {
      exit_v.As<Function>()->Call(domain, 0, nullptr);
      if (try_catch.HasCaught())
        return Undefined(env->isolate());
    }
  }

  if (try_catch.HasCaught()) {
    return Undefined(env->isolate());
  }

  Environment::TickInfo* tick_info = env->tick_info();

  if (tick_info->in_tick()) {
    return ret;
  }

  if (tick_info->length() == 0) {
    env->isolate()->RunMicrotasks();
  }

  if (tick_info->length() == 0) {
    tick_info->set_index(0);
    return ret;
  }

  tick_info->set_in_tick(true);

  // process nextTicks after call
  env->tick_callback_function()->Call(process, 0, nullptr);

  tick_info->set_in_tick(false);

  if (try_catch.HasCaught()) {
    tick_info->set_last_threw(true);
    return Undefined(env->isolate());
  }

  return ret;
}


// Internal only.
Local<Value> MakeCallback(Environment* env,
                           Local<Object> recv,
                           uint32_t index,
                           int argc,
                           Local<Value> argv[]) {
  Local<Value> cb_v = recv->Get(index);
  CHECK(cb_v->IsFunction());
  return MakeCallback(env, recv.As<Value>(), cb_v.As<Function>(), argc, argv);
}


Local<Value> MakeCallback(Environment* env,
                           Local<Object> recv,
                           Local<String> symbol,
                           int argc,
                           Local<Value> argv[]) {
  Local<Value> cb_v = recv->Get(symbol);
  CHECK(cb_v->IsFunction());
  return MakeCallback(env, recv.As<Value>(), cb_v.As<Function>(), argc, argv);
}


Local<Value> MakeCallback(Environment* env,
                           Local<Object> recv,
                           const char* method,
                           int argc,
                           Local<Value> argv[]) {
  Local<String> method_string = OneByteString(env->isolate(), method);
  return MakeCallback(env, recv, method_string, argc, argv);
}


Local<Value> MakeCallback(Isolate* isolate,
                           Local<Object> recv,
                           const char* method,
                           int argc,
                           Local<Value> argv[]) {
  EscapableHandleScope handle_scope(isolate);
  Local<Context> context = recv->CreationContext();
  Environment* env = Environment::GetCurrent(context);
  Context::Scope context_scope(context);
  return handle_scope.Escape(
      Local<Value>::New(isolate, MakeCallback(env, recv, method, argc, argv)));
}


Local<Value> MakeCallback(Isolate* isolate,
                           Local<Object> recv,
                           Local<String> symbol,
                           int argc,
                           Local<Value> argv[]) {
  EscapableHandleScope handle_scope(isolate);
  Local<Context> context = recv->CreationContext();
  Environment* env = Environment::GetCurrent(context);
  Context::Scope context_scope(context);
  return handle_scope.Escape(
      Local<Value>::New(isolate, MakeCallback(env, recv, symbol, argc, argv)));
}


Local<Value> MakeCallback(Isolate* isolate,
                           Local<Object> recv,
                           Local<Function> callback,
                           int argc,
                           Local<Value> argv[]) {
  EscapableHandleScope handle_scope(isolate);
  Local<Context> context = recv->CreationContext();
  Environment* env = Environment::GetCurrent(context);
  Context::Scope context_scope(context);
  return handle_scope.Escape(Local<Value>::New(
        isolate,
        MakeCallback(env, recv.As<Value>(), callback, argc, argv)));
}


enum encoding ParseEncoding(const char* encoding,
                            enum encoding default_encoding) {
  switch (encoding[0]) {
    case 'u':
      // utf8, utf16le
      if (encoding[1] == 't' && encoding[2] == 'f') {
        // Skip `-`
        encoding += encoding[3] == '-' ? 4 : 3;
        if (encoding[0] == '8' && encoding[1] == '\0')
          return UTF8;
        if (strncmp(encoding, "16le", 4) == 0)
          return UCS2;

      // ucs2
      } else if (encoding[1] == 'c' && encoding[2] == 's') {
        encoding += encoding[3] == '-' ? 4 : 3;
        if (encoding[0] == '2' && encoding[1] == '\0')
          return UCS2;
      }
      break;
    case 'b':
      // binary
      if (encoding[1] == 'i') {
        if (strncmp(encoding + 2, "nary", 4) == 0)
          return BINARY;

      // buffer
      } else if (encoding[1] == 'u') {
        if (strncmp(encoding + 2, "ffer", 4) == 0)
          return BUFFER;
      }
      break;
    case '\0':
      return default_encoding;
    default:
      break;
  }

  if (strcasecmp(encoding, "utf8") == 0) {
    return UTF8;
  } else if (strcasecmp(encoding, "utf-8") == 0) {
    return UTF8;
  } else if (strcasecmp(encoding, "ascii") == 0) {
    return ASCII;
  } else if (strcasecmp(encoding, "base64") == 0) {
    return BASE64;
  } else if (strcasecmp(encoding, "ucs2") == 0) {
    return UCS2;
  } else if (strcasecmp(encoding, "ucs-2") == 0) {
    return UCS2;
  } else if (strcasecmp(encoding, "utf16le") == 0) {
    return UCS2;
  } else if (strcasecmp(encoding, "utf-16le") == 0) {
    return UCS2;
  } else if (strcasecmp(encoding, "binary") == 0) {
    return BINARY;
  } else if (strcasecmp(encoding, "buffer") == 0) {
    return BUFFER;
  } else if (strcasecmp(encoding, "hex") == 0) {
    return HEX;
  } else if (strcasecmp(encoding, "raw") == 0) {
    if (!no_deprecation) {
      fprintf(stderr, "'raw' (array of integers) has been removed. "
                      "Use 'binary'.\n");
    }
    return BINARY;
  } else if (strcasecmp(encoding, "raws") == 0) {
    if (!no_deprecation) {
      fprintf(stderr, "'raws' encoding has been renamed to 'binary'. "
                      "Please update your code.\n");
    }
    return BINARY;
  } else {
    return default_encoding;
  }
}


enum encoding ParseEncoding(Isolate* isolate,
                            Local<Value> encoding_v,
                            enum encoding default_encoding) {
  if (!encoding_v->IsString())
    return default_encoding;

  node::Utf8Value encoding(isolate, encoding_v);

  return ParseEncoding(*encoding, default_encoding);
}

Local<Value> Encode(Isolate* isolate,
                    const char* buf,
                    size_t len,
                    enum encoding encoding) {
  CHECK_NE(encoding, UCS2);
  return StringBytes::Encode(isolate, buf, len, encoding);
}

Local<Value> Encode(Isolate* isolate, const uint16_t* buf, size_t len) {
  return StringBytes::Encode(isolate, buf, len);
}

// Returns -1 if the handle was not valid for decoding
ssize_t DecodeBytes(Isolate* isolate,
                    Local<Value> val,
                    enum encoding encoding) {
  HandleScope scope(isolate);

  if (val->IsArray()) {
    fprintf(stderr, "'raw' encoding (array of integers) has been removed. "
                    "Use 'binary'.\n");
    UNREACHABLE();
    return -1;
  }

  return StringBytes::Size(isolate, val, encoding);
}

// Returns number of bytes written.
ssize_t DecodeWrite(Isolate* isolate,
                    char* buf,
                    size_t buflen,
                    Local<Value> val,
                    enum encoding encoding) {
  return StringBytes::Write(isolate, buf, buflen, val, encoding, nullptr);
}

void AppendExceptionLine(Environment* env,
                         Local<Value> er,
                         Local<Message> message) {
  if (message.IsEmpty())
    return;

  HandleScope scope(env->isolate());
  Local<Object> err_obj;
  if (!er.IsEmpty() && er->IsObject()) {
    err_obj = er.As<Object>();

    // Do it only once per message
    if (!err_obj->GetHiddenValue(env->processed_string()).IsEmpty())
      return;
    err_obj->SetHiddenValue(env->processed_string(), True(env->isolate()));
  }

  char arrow[1024];

  // Print (filename):(line number): (message).
  node::Utf8Value filename(env->isolate(), message->GetScriptResourceName());
  const char* filename_string = *filename;
  int linenum = message->GetLineNumber();
  // Print line of source code.
  node::Utf8Value sourceline(env->isolate(), message->GetSourceLine());
  const char* sourceline_string = *sourceline;

  // Because of how node modules work, all scripts are wrapped with a
  // "function (module, exports, __filename, ...) {"
  // to provide script local variables.
  //
  // When reporting errors on the first line of a script, this wrapper
  // function is leaked to the user. There used to be a hack here to
  // truncate off the first 62 characters, but it caused numerous other
  // problems when vm.runIn*Context() methods were used for non-module
  // code.
  //
  // If we ever decide to re-instate such a hack, the following steps
  // must be taken:
  //
  // 1. Pass a flag around to say "this code was wrapped"
  // 2. Update the stack frame output so that it is also correct.
  //
  // It would probably be simpler to add a line rather than add some
  // number of characters to the first line, since V8 truncates the
  // sourceline to 78 characters, and we end up not providing very much
  // useful debugging info to the user if we remove 62 characters.

  int start = message->GetStartColumn();
  int end = message->GetEndColumn();

  int off = snprintf(arrow,
                     sizeof(arrow),
                     "%s:%i\n%s\n",
                     filename_string,
                     linenum,
                     sourceline_string);
  CHECK_GE(off, 0);

  // Print wavy underline (GetUnderline is deprecated).
  for (int i = 0; i < start; i++) {
    if (sourceline_string[i] == '\0' ||
        static_cast<size_t>(off) >= sizeof(arrow)) {
      break;
    }
    CHECK_LT(static_cast<size_t>(off), sizeof(arrow));
    arrow[off++] = (sourceline_string[i] == '\t') ? '\t' : ' ';
  }
  for (int i = start; i < end; i++) {
    if (sourceline_string[i] == '\0' ||
        static_cast<size_t>(off) >= sizeof(arrow)) {
      break;
    }
    CHECK_LT(static_cast<size_t>(off), sizeof(arrow));
    arrow[off++] = '^';
  }
  CHECK_LE(static_cast<size_t>(off - 1), sizeof(arrow) - 1);
  arrow[off++] = '\n';
  arrow[off] = '\0';

  Local<String> arrow_str = String::NewFromUtf8(env->isolate(), arrow);
  Local<Value> msg;
  Local<Value> stack;

  // Allocation failed, just print it out
  if (arrow_str.IsEmpty() || err_obj.IsEmpty() || !err_obj->IsNativeError())
    goto print;

  err_obj->SetHiddenValue(env->arrow_message_string(), arrow_str);
  return;

 print:
  if (env->printed_error())
    return;
  env->set_printed_error(true);
  uv_tty_reset_mode();
  fprintf(stderr, "\n%s", arrow);
}


static void ReportException(Environment* env,
                            Local<Value> er,
                            Local<Message> message) {
  HandleScope scope(env->isolate());

  AppendExceptionLine(env, er, message);

  Local<Value> trace_value;
  Local<Value> arrow;

  if (er->IsUndefined() || er->IsNull()) {
    trace_value = Undefined(env->isolate());
  } else {
    Local<Object> err_obj = er->ToObject(env->isolate());

    trace_value = err_obj->Get(env->stack_string());
    arrow = err_obj->GetHiddenValue(env->arrow_message_string());
  }

  node::Utf8Value trace(env->isolate(), trace_value);

  // range errors have a trace member set to undefined
  if (trace.length() > 0 && !trace_value->IsUndefined()) {
    if (arrow.IsEmpty() || !arrow->IsString()) {
      fprintf(stderr, "%s\n", *trace);
    } else {
      node::Utf8Value arrow_string(env->isolate(), arrow);
      fprintf(stderr, "%s\n%s\n", *arrow_string, *trace);
    }
  } else {
    // this really only happens for RangeErrors, since they're the only
    // kind that won't have all this info in the trace, or when non-Error
    // objects are thrown manually.
    Local<Value> message;
    Local<Value> name;

    if (er->IsObject()) {
      Local<Object> err_obj = er.As<Object>();
      message = err_obj->Get(env->message_string());
      name = err_obj->Get(FIXED_ONE_BYTE_STRING(env->isolate(), "name"));
    }

    if (message.IsEmpty() ||
        message->IsUndefined() ||
        name.IsEmpty() ||
        name->IsUndefined()) {
      // Not an error object. Just print as-is.
      node::Utf8Value message(env->isolate(), er);
      fprintf(stderr, "%s\n", *message);
    } else {
      node::Utf8Value name_string(env->isolate(), name);
      node::Utf8Value message_string(env->isolate(), message);

      if (arrow.IsEmpty() || !arrow->IsString()) {
        fprintf(stderr, "%s: %s\n", *name_string, *message_string);
      } else {
        node::Utf8Value arrow_string(env->isolate(), arrow);
        fprintf(stderr,
                "%s\n%s: %s\n",
                *arrow_string,
                *name_string,
                *message_string);
      }
    }
  }

  fflush(stderr);
}


static void ReportException(Environment* env, const TryCatch& try_catch) {
  ReportException(env, try_catch.Exception(), try_catch.Message());
}


// Executes a str within the current v8 context.
static Local<Value> ExecuteString(Environment* env,
                                  Local<String> source,
                                  Local<String> filename) {
  EscapableHandleScope scope(env->isolate());
  TryCatch try_catch;

  // try_catch must be nonverbose to disable FatalException() handler,
  // we will handle exceptions ourself.
  try_catch.SetVerbose(false);

  Local<v8::Script> script = v8::Script::Compile(source, filename);
  if (script.IsEmpty()) {
    ReportException(env, try_catch);
    exit(3);
  }

  Local<Value> result = script->Run();
  if (result.IsEmpty()) {
    ReportException(env, try_catch);
    exit(4);
  }

  return scope.Escape(result);
}


static void GetActiveRequests(const FunctionCallbackInfo<Value>& args) {
  Environment* env = Environment::GetCurrent(args);

  Local<Array> ary = Array::New(args.GetIsolate());
  int i = 0;

  for (auto w : *env->req_wrap_queue())
    if (w->persistent().IsEmpty() == false)
      ary->Set(i++, w->object());

  args.GetReturnValue().Set(ary);
}


// Non-static, friend of HandleWrap. Could have been a HandleWrap method but
// implemented here for consistency with GetActiveRequests().
void GetActiveHandles(const FunctionCallbackInfo<Value>& args) {
  Environment* env = Environment::GetCurrent(args);

  Local<Array> ary = Array::New(env->isolate());
  int i = 0;

  Local<String> owner_sym = env->owner_string();

  for (auto w : *env->handle_wrap_queue()) {
    if (w->persistent().IsEmpty() || (w->flags_ & HandleWrap::kUnref))
      continue;
    Local<Object> object = w->object();
    Local<Value> owner = object->Get(owner_sym);
    if (owner->IsUndefined())
      owner = object;
    ary->Set(i++, owner);
  }

  args.GetReturnValue().Set(ary);
}


static void Abort(const FunctionCallbackInfo<Value>& args) {
  abort();
}


static void Chdir(const FunctionCallbackInfo<Value>& args) {
  Environment* env = Environment::GetCurrent(args);

  if (args.Length() != 1 || !args[0]->IsString()) {
    return env->ThrowTypeError("Bad argument.");
  }

  node::Utf8Value path(args.GetIsolate(), args[0]);
  int err = uv_chdir(*path);
  if (err) {
    return env->ThrowUVException(err, "uv_chdir");
  }
}


static void Cwd(const FunctionCallbackInfo<Value>& args) {
  Environment* env = Environment::GetCurrent(args);
#ifdef _WIN32
  /* MAX_PATH is in characters, not bytes. Make sure we have enough headroom. */
  char buf[MAX_PATH * 4];
#else
  char buf[PATH_MAX];
#endif

  size_t cwd_len = sizeof(buf);
  int err = uv_cwd(buf, &cwd_len);
  if (err) {
    return env->ThrowUVException(err, "uv_cwd");
  }

  Local<String> cwd = String::NewFromUtf8(env->isolate(),
                                          buf,
                                          String::kNormalString,
                                          cwd_len);
  args.GetReturnValue().Set(cwd);
}


static void Umask(const FunctionCallbackInfo<Value>& args) {
  Environment* env = Environment::GetCurrent(args);
  uint32_t old;

  if (args.Length() < 1 || args[0]->IsUndefined()) {
    old = umask(0);
    umask(static_cast<mode_t>(old));
  } else if (!args[0]->IsInt32() && !args[0]->IsString()) {
    return env->ThrowTypeError("argument must be an integer or octal string.");
  } else {
    int oct;
    if (args[0]->IsInt32()) {
      oct = args[0]->Uint32Value();
    } else {
      oct = 0;
      node::Utf8Value str(env->isolate(), args[0]);

      // Parse the octal string.
      for (size_t i = 0; i < str.length(); i++) {
        char c = (*str)[i];
        if (c > '7' || c < '0') {
          return env->ThrowTypeError("invalid octal string");
        }
        oct *= 8;
        oct += c - '0';
      }
    }
    old = umask(static_cast<mode_t>(oct));
  }

  args.GetReturnValue().Set(old);
}


#if defined(__POSIX__) && !defined(__ANDROID__)

static const uid_t uid_not_found = static_cast<uid_t>(-1);
static const gid_t gid_not_found = static_cast<gid_t>(-1);


static uid_t uid_by_name(const char* name) {
  struct passwd pwd;
  struct passwd* pp;
  char buf[8192];

  errno = 0;
  pp = nullptr;

  if (getpwnam_r(name, &pwd, buf, sizeof(buf), &pp) == 0 && pp != nullptr) {
    return pp->pw_uid;
  }

  return uid_not_found;
}


static char* name_by_uid(uid_t uid) {
  struct passwd pwd;
  struct passwd* pp;
  char buf[8192];
  int rc;

  errno = 0;
  pp = nullptr;

  if ((rc = getpwuid_r(uid, &pwd, buf, sizeof(buf), &pp)) == 0 &&
      pp != nullptr) {
    return strdup(pp->pw_name);
  }

  if (rc == 0) {
    errno = ENOENT;
  }

  return nullptr;
}


static gid_t gid_by_name(const char* name) {
  struct group pwd;
  struct group* pp;
  char buf[8192];

  errno = 0;
  pp = nullptr;

  if (getgrnam_r(name, &pwd, buf, sizeof(buf), &pp) == 0 && pp != nullptr) {
    return pp->gr_gid;
  }

  return gid_not_found;
}


#if 0  // For future use.
static const char* name_by_gid(gid_t gid) {
  struct group pwd;
  struct group* pp;
  char buf[8192];
  int rc;

  errno = 0;
  pp = nullptr;

  if ((rc = getgrgid_r(gid, &pwd, buf, sizeof(buf), &pp)) == 0 &&
      pp != nullptr) {
    return strdup(pp->gr_name);
  }

  if (rc == 0) {
    errno = ENOENT;
  }

  return nullptr;
}
#endif


static uid_t uid_by_name(Isolate* isolate, Local<Value> value) {
  if (value->IsUint32()) {
    return static_cast<uid_t>(value->Uint32Value());
  } else {
    node::Utf8Value name(isolate, value);
    return uid_by_name(*name);
  }
}


static gid_t gid_by_name(Isolate* isolate, Local<Value> value) {
  if (value->IsUint32()) {
    return static_cast<gid_t>(value->Uint32Value());
  } else {
    node::Utf8Value name(isolate, value);
    return gid_by_name(*name);
  }
}


static void GetUid(const FunctionCallbackInfo<Value>& args) {
  // uid_t is an uint32_t on all supported platforms.
  args.GetReturnValue().Set(static_cast<uint32_t>(getuid()));
}


static void GetGid(const FunctionCallbackInfo<Value>& args) {
  // gid_t is an uint32_t on all supported platforms.
  args.GetReturnValue().Set(static_cast<uint32_t>(getgid()));
}


static void GetEUid(const FunctionCallbackInfo<Value>& args) {
  // uid_t is an uint32_t on all supported platforms.
  args.GetReturnValue().Set(static_cast<uint32_t>(geteuid()));
}


static void GetEGid(const FunctionCallbackInfo<Value>& args) {
  // gid_t is an uint32_t on all supported platforms.
  args.GetReturnValue().Set(static_cast<uint32_t>(getegid()));
}


static void SetGid(const FunctionCallbackInfo<Value>& args) {
  Environment* env = Environment::GetCurrent(args);

  if (!args[0]->IsUint32() && !args[0]->IsString()) {
    return env->ThrowTypeError("setgid argument must be a number or a string");
  }

  gid_t gid = gid_by_name(env->isolate(), args[0]);

  if (gid == gid_not_found) {
    return env->ThrowError("setgid group id does not exist");
  }

  if (setgid(gid)) {
    return env->ThrowErrnoException(errno, "setgid");
  }
}


static void SetEGid(const FunctionCallbackInfo<Value>& args) {
  Environment* env = Environment::GetCurrent(args);

  if (!args[0]->IsUint32() && !args[0]->IsString()) {
    return env->ThrowTypeError("setegid argument must be a number or string");
  }

  gid_t gid = gid_by_name(env->isolate(), args[0]);

  if (gid == gid_not_found) {
    return env->ThrowError("setegid group id does not exist");
  }

  if (setegid(gid)) {
    return env->ThrowErrnoException(errno, "setegid");
  }
}


static void SetUid(const FunctionCallbackInfo<Value>& args) {
  Environment* env = Environment::GetCurrent(args);

  if (!args[0]->IsUint32() && !args[0]->IsString()) {
    return env->ThrowTypeError("setuid argument must be a number or a string");
  }

  uid_t uid = uid_by_name(env->isolate(), args[0]);

  if (uid == uid_not_found) {
    return env->ThrowError("setuid user id does not exist");
  }

  if (setuid(uid)) {
    return env->ThrowErrnoException(errno, "setuid");
  }
}


static void SetEUid(const FunctionCallbackInfo<Value>& args) {
  Environment* env = Environment::GetCurrent(args);

  if (!args[0]->IsUint32() && !args[0]->IsString()) {
    return env->ThrowTypeError("seteuid argument must be a number or string");
  }

  uid_t uid = uid_by_name(env->isolate(), args[0]);

  if (uid == uid_not_found) {
    return env->ThrowError("seteuid user id does not exist");
  }

  if (seteuid(uid)) {
    return env->ThrowErrnoException(errno, "seteuid");
  }
}


static void GetGroups(const FunctionCallbackInfo<Value>& args) {
  Environment* env = Environment::GetCurrent(args);

  int ngroups = getgroups(0, nullptr);

  if (ngroups == -1) {
    return env->ThrowErrnoException(errno, "getgroups");
  }

  gid_t* groups = new gid_t[ngroups];

  ngroups = getgroups(ngroups, groups);

  if (ngroups == -1) {
    delete[] groups;
    return env->ThrowErrnoException(errno, "getgroups");
  }

  Local<Array> groups_list = Array::New(env->isolate(), ngroups);
  bool seen_egid = false;
  gid_t egid = getegid();

  for (int i = 0; i < ngroups; i++) {
    groups_list->Set(i, Integer::New(env->isolate(), groups[i]));
    if (groups[i] == egid)
      seen_egid = true;
  }

  delete[] groups;

  if (seen_egid == false) {
    groups_list->Set(ngroups, Integer::New(env->isolate(), egid));
  }

  args.GetReturnValue().Set(groups_list);
}


static void SetGroups(const FunctionCallbackInfo<Value>& args) {
  Environment* env = Environment::GetCurrent(args);

  if (!args[0]->IsArray()) {
    return env->ThrowTypeError("argument 1 must be an array");
  }

  Local<Array> groups_list = args[0].As<Array>();
  size_t size = groups_list->Length();
  gid_t* groups = new gid_t[size];

  for (size_t i = 0; i < size; i++) {
    gid_t gid = gid_by_name(env->isolate(), groups_list->Get(i));

    if (gid == gid_not_found) {
      delete[] groups;
      return env->ThrowError("group name not found");
    }

    groups[i] = gid;
  }

  int rc = setgroups(size, groups);
  delete[] groups;

  if (rc == -1) {
    return env->ThrowErrnoException(errno, "setgroups");
  }
}


static void InitGroups(const FunctionCallbackInfo<Value>& args) {
  Environment* env = Environment::GetCurrent(args);

  if (!args[0]->IsUint32() && !args[0]->IsString()) {
    return env->ThrowTypeError("argument 1 must be a number or a string");
  }

  if (!args[1]->IsUint32() && !args[1]->IsString()) {
    return env->ThrowTypeError("argument 2 must be a number or a string");
  }

  node::Utf8Value arg0(env->isolate(), args[0]);
  gid_t extra_group;
  bool must_free;
  char* user;

  if (args[0]->IsUint32()) {
    user = name_by_uid(args[0]->Uint32Value());
    must_free = true;
  } else {
    user = *arg0;
    must_free = false;
  }

  if (user == nullptr) {
    return env->ThrowError("initgroups user not found");
  }

  extra_group = gid_by_name(env->isolate(), args[1]);

  if (extra_group == gid_not_found) {
    if (must_free)
      free(user);
    return env->ThrowError("initgroups extra group not found");
  }

  int rc = initgroups(user, extra_group);

  if (must_free) {
    free(user);
  }

  if (rc) {
    return env->ThrowErrnoException(errno, "initgroups");
  }
}

#endif  // __POSIX__ && !defined(__ANDROID__)


void Exit(const FunctionCallbackInfo<Value>& args) {
  exit(args[0]->Int32Value());
}


static void Uptime(const FunctionCallbackInfo<Value>& args) {
  Environment* env = Environment::GetCurrent(args);
  double uptime;

  uv_update_time(env->event_loop());
  uptime = uv_now(env->event_loop()) - prog_start_time;

  args.GetReturnValue().Set(Number::New(env->isolate(), uptime / 1000));
}


void MemoryUsage(const FunctionCallbackInfo<Value>& args) {
  Environment* env = Environment::GetCurrent(args);

  size_t rss;
  int err = uv_resident_set_memory(&rss);
  if (err) {
    return env->ThrowUVException(err, "uv_resident_set_memory");
  }

  // V8 memory usage
  HeapStatistics v8_heap_stats;
  env->isolate()->GetHeapStatistics(&v8_heap_stats);

  Local<Number> heap_total =
      Number::New(env->isolate(), v8_heap_stats.total_heap_size());
  Local<Number> heap_used =
      Number::New(env->isolate(), v8_heap_stats.used_heap_size());

  Local<Object> info = Object::New(env->isolate());
  info->Set(env->rss_string(), Number::New(env->isolate(), rss));
  info->Set(env->heap_total_string(), heap_total);
  info->Set(env->heap_used_string(), heap_used);

  args.GetReturnValue().Set(info);
}


void Kill(const FunctionCallbackInfo<Value>& args) {
  Environment* env = Environment::GetCurrent(args);

  if (args.Length() != 2) {
    return env->ThrowError("Bad argument.");
  }

  int pid = args[0]->Int32Value();
  int sig = args[1]->Int32Value();
  int err = uv_kill(pid, sig);
  args.GetReturnValue().Set(err);
}

// used in Hrtime() below
#define NANOS_PER_SEC 1000000000

// Hrtime exposes libuv's uv_hrtime() high-resolution timer.
// The value returned by uv_hrtime() is a 64-bit int representing nanoseconds,
// so this function instead returns an Array with 2 entries representing seconds
// and nanoseconds, to avoid any integer overflow possibility.
// Pass in an Array from a previous hrtime() call to instead get a time diff.
void Hrtime(const FunctionCallbackInfo<Value>& args) {
  Environment* env = Environment::GetCurrent(args);

  uint64_t t = uv_hrtime();

  if (args.Length() > 0) {
    // return a time diff tuple
    if (!args[0]->IsArray()) {
      return env->ThrowTypeError(
          "process.hrtime() only accepts an Array tuple.");
    }
    Local<Array> inArray = Local<Array>::Cast(args[0]);
    uint64_t seconds = inArray->Get(0)->Uint32Value();
    uint64_t nanos = inArray->Get(1)->Uint32Value();
    t -= (seconds * NANOS_PER_SEC) + nanos;
  }

  Local<Array> tuple = Array::New(env->isolate(), 2);
  tuple->Set(0, Integer::NewFromUnsigned(env->isolate(), t / NANOS_PER_SEC));
  tuple->Set(1, Integer::NewFromUnsigned(env->isolate(), t % NANOS_PER_SEC));
  args.GetReturnValue().Set(tuple);
}

extern "C" void node_module_register(void* m) {
  struct node_module* mp = reinterpret_cast<struct node_module*>(m);

  if (mp->nm_flags & NM_F_BUILTIN) {
    mp->nm_link = modlist_builtin;
    modlist_builtin = mp;
  } else if (!node_is_initialized) {
    // "Linked" modules are included as part of the node project.
    // Like builtins they are registered *before* node::Init runs.
    mp->nm_flags = NM_F_LINKED;
    mp->nm_link = modlist_linked;
    modlist_linked = mp;
  } else {
    modpending = mp;
  }
}

struct node_module* get_builtin_module(const char* name) {
  struct node_module* mp;

  for (mp = modlist_builtin; mp != nullptr; mp = mp->nm_link) {
    if (strcmp(mp->nm_modname, name) == 0)
      break;
  }

  CHECK(mp == nullptr || (mp->nm_flags & NM_F_BUILTIN) != 0);
  return (mp);
}

struct node_module* get_linked_module(const char* name) {
  struct node_module* mp;

  for (mp = modlist_linked; mp != nullptr; mp = mp->nm_link) {
    if (strcmp(mp->nm_modname, name) == 0)
      break;
  }

  CHECK(mp == nullptr || (mp->nm_flags & NM_F_LINKED) != 0);
  return mp;
}

typedef void (UV_DYNAMIC* extInit)(Local<Object> exports);

// DLOpen is process.dlopen(module, filename).
// Used to load 'module.node' dynamically shared objects.
//
// FIXME(bnoordhuis) Not multi-context ready. TBD how to resolve the conflict
// when two contexts try to load the same shared object. Maybe have a shadow
// cache that's a plain C list or hash table that's shared across contexts?
void DLOpen(const FunctionCallbackInfo<Value>& args) {
  Environment* env = Environment::GetCurrent(args);
  uv_lib_t lib;

  CHECK_EQ(modpending, nullptr);

  if (args.Length() != 2) {
    env->ThrowError("process.dlopen takes exactly 2 arguments.");
    return;
  }

  Local<Object> module = args[0]->ToObject(env->isolate());  // Cast
  node::Utf8Value filename(env->isolate(), args[1]);  // Cast
  const bool is_dlopen_error = uv_dlopen(*filename, &lib);

  // Objects containing v14 or later modules will have registered themselves
  // on the pending list.  Activate all of them now.  At present, only one
  // module per object is supported.
  node_module* const mp = modpending;
  modpending = nullptr;

  if (is_dlopen_error) {
    Local<String> errmsg = OneByteString(env->isolate(), uv_dlerror(&lib));
    uv_dlclose(&lib);
#ifdef _WIN32
    // Windows needs to add the filename into the error message
    errmsg = String::Concat(errmsg, args[1]->ToString(env->isolate()));
#endif  // _WIN32
    env->isolate()->ThrowException(Exception::Error(errmsg));
    return;
  }

  if (mp == nullptr) {
    uv_dlclose(&lib);
    env->ThrowError("Module did not self-register.");
    return;
  }
  if (mp->nm_version != NODE_MODULE_VERSION) {
    uv_dlclose(&lib);
    char errmsg[1024];
    snprintf(errmsg,
             sizeof(errmsg),
             "Module version mismatch. Expected %d, got %d.",
             NODE_MODULE_VERSION, mp->nm_version);
    env->ThrowError(errmsg);
    return;
  }
  if (mp->nm_flags & NM_F_BUILTIN) {
    uv_dlclose(&lib);
    env->ThrowError("Built-in module self-registered.");
    return;
  }

  mp->nm_dso_handle = lib.handle;
  mp->nm_link = modlist_addon;
  modlist_addon = mp;

  Local<String> exports_string = env->exports_string();
  Local<Object> exports = module->Get(exports_string)->ToObject(env->isolate());

  if (mp->nm_context_register_func != nullptr) {
    mp->nm_context_register_func(exports, module, env->context(), mp->nm_priv);
  } else if (mp->nm_register_func != nullptr) {
    mp->nm_register_func(exports, module, mp->nm_priv);
  } else {
    uv_dlclose(&lib);
    env->ThrowError("Module has no declared entry point.");
    return;
  }

  // Tell coverity that 'handle' should not be freed when we return.
  // coverity[leaked_storage]
}


static void OnFatalError(const char* location, const char* message) {
  if (location) {
    fprintf(stderr, "FATAL ERROR: %s %s\n", location, message);
  } else {
    fprintf(stderr, "FATAL ERROR: %s\n", message);
  }
  fflush(stderr);
  abort();
}


NO_RETURN void FatalError(const char* location, const char* message) {
  OnFatalError(location, message);
  // to suppress compiler warning
  abort();
}


void FatalException(Isolate* isolate,
                    Local<Value> error,
                    Local<Message> message) {
  HandleScope scope(isolate);

  Environment* env = Environment::GetCurrent(isolate);
  Local<Object> process_object = env->process_object();
  Local<String> fatal_exception_string = env->fatal_exception_string();
  Local<Function> fatal_exception_function =
      process_object->Get(fatal_exception_string).As<Function>();

  if (!fatal_exception_function->IsFunction()) {
    // failed before the process._fatalException function was added!
    // this is probably pretty bad.  Nothing to do but report and exit.
    ReportException(env, error, message);
    exit(6);
  }

  TryCatch fatal_try_catch;

  // Do not call FatalException when _fatalException handler throws
  fatal_try_catch.SetVerbose(false);

  // this will return true if the JS layer handled it, false otherwise
  Local<Value> caught =
      fatal_exception_function->Call(process_object, 1, &error);

  if (fatal_try_catch.HasCaught()) {
    // the fatal exception function threw, so we must exit
    ReportException(env, fatal_try_catch);
    exit(7);
  }

  if (false == caught->BooleanValue()) {
    ReportException(env, error, message);
    exit(1);
  }
}


void FatalException(Isolate* isolate, const TryCatch& try_catch) {
  HandleScope scope(isolate);
  // TODO(bajtos) do not call FatalException if try_catch is verbose
  // (requires V8 API to expose getter for try_catch.is_verbose_)
  FatalException(isolate, try_catch.Exception(), try_catch.Message());
}


void OnMessage(Local<Message> message, Local<Value> error) {
  // The current version of V8 sends messages for errors only
  // (thus `error` is always set).
  FatalException(Isolate::GetCurrent(), error, message);
}


static void Binding(const FunctionCallbackInfo<Value>& args) {
  Environment* env = Environment::GetCurrent(args);

  Local<String> module = args[0]->ToString(env->isolate());
  node::Utf8Value module_v(env->isolate(), module);

  Local<Object> cache = env->binding_cache_object();
  Local<Object> exports;

  if (cache->Has(module)) {
    exports = cache->Get(module)->ToObject(env->isolate());
    args.GetReturnValue().Set(exports);
    return;
  }

  // Append a string to process.moduleLoadList
  char buf[1024];
  snprintf(buf, sizeof(buf), "Binding %s", *module_v);

  Local<Array> modules = env->module_load_list_array();
  uint32_t l = modules->Length();
  modules->Set(l, OneByteString(env->isolate(), buf));

  node_module* mod = get_builtin_module(*module_v);
  if (mod != nullptr) {
    exports = Object::New(env->isolate());
    // Internal bindings don't have a "module" object, only exports.
    CHECK_EQ(mod->nm_register_func, nullptr);
    CHECK_NE(mod->nm_context_register_func, nullptr);
    Local<Value> unused = Undefined(env->isolate());
    mod->nm_context_register_func(exports, unused,
      env->context(), mod->nm_priv);
    cache->Set(module, exports);
  } else if (!strcmp(*module_v, "constants")) {
    exports = Object::New(env->isolate());
    DefineConstants(exports);
    cache->Set(module, exports);
  } else if (!strcmp(*module_v, "natives")) {
    exports = Object::New(env->isolate());
    DefineJavaScript(env, exports);
    cache->Set(module, exports);
  } else {
    char errmsg[1024];
    snprintf(errmsg,
             sizeof(errmsg),
             "No such module: %s",
             *module_v);
    return env->ThrowError(errmsg);
  }

  args.GetReturnValue().Set(exports);
}

static void LinkedBinding(const FunctionCallbackInfo<Value>& args) {
  Environment* env = Environment::GetCurrent(args.GetIsolate());

  Local<String> module = args[0]->ToString(env->isolate());

  Local<Object> cache = env->binding_cache_object();
  Local<Value> exports_v = cache->Get(module);

  if (exports_v->IsObject())
    return args.GetReturnValue().Set(exports_v.As<Object>());

  node::Utf8Value module_v(env->isolate(), module);
  node_module* mod = get_linked_module(*module_v);

  if (mod == nullptr) {
    char errmsg[1024];
    snprintf(errmsg,
             sizeof(errmsg),
             "No such module was linked: %s",
             *module_v);
    return env->ThrowError(errmsg);
  }

  Local<Object> exports = Object::New(env->isolate());

  if (mod->nm_context_register_func != nullptr) {
    mod->nm_context_register_func(exports,
                                  module,
                                  env->context(),
                                  mod->nm_priv);
  } else if (mod->nm_register_func != nullptr) {
    mod->nm_register_func(exports, module, mod->nm_priv);
  } else {
    return env->ThrowError("Linked module has no declared entry point.");
  }

  cache->Set(module, exports);

  args.GetReturnValue().Set(exports);
}

static void ProcessTitleGetter(Local<String> property,
                               const PropertyCallbackInfo<Value>& info) {
  char buffer[512];
  uv_get_process_title(buffer, sizeof(buffer));
  info.GetReturnValue().Set(String::NewFromUtf8(info.GetIsolate(), buffer));
}


static void ProcessTitleSetter(Local<String> property,
                               Local<Value> value,
                               const PropertyCallbackInfo<void>& info) {
  node::Utf8Value title(info.GetIsolate(), value);
  // TODO(piscisaureus): protect with a lock
  uv_set_process_title(*title);
}


static void EnvGetter(Local<String> property,
                      const PropertyCallbackInfo<Value>& info) {
  Isolate* isolate = info.GetIsolate();
#ifdef __POSIX__
  node::Utf8Value key(isolate, property);
  const char* val = getenv(*key);
  if (val) {
    return info.GetReturnValue().Set(String::NewFromUtf8(isolate, val));
  }
#else  // _WIN32
  String::Value key(property);
  WCHAR buffer[32767];  // The maximum size allowed for environment variables.
  DWORD result = GetEnvironmentVariableW(reinterpret_cast<WCHAR*>(*key),
                                         buffer,
                                         ARRAY_SIZE(buffer));
  // If result >= sizeof buffer the buffer was too small. That should never
  // happen. If result == 0 and result != ERROR_SUCCESS the variable was not
  // not found.
  if ((result > 0 || GetLastError() == ERROR_SUCCESS) &&
      result < ARRAY_SIZE(buffer)) {
    const uint16_t* two_byte_buffer = reinterpret_cast<const uint16_t*>(buffer);
    Local<String> rc = String::NewFromTwoByte(isolate, two_byte_buffer);
    return info.GetReturnValue().Set(rc);
  }
#endif
}


static void EnvSetter(Local<String> property,
                      Local<Value> value,
                      const PropertyCallbackInfo<Value>& info) {
#ifdef __POSIX__
  node::Utf8Value key(info.GetIsolate(), property);
  node::Utf8Value val(info.GetIsolate(), value);
  setenv(*key, *val, 1);
#else  // _WIN32
  String::Value key(property);
  String::Value val(value);
  WCHAR* key_ptr = reinterpret_cast<WCHAR*>(*key);
  // Environment variables that start with '=' are read-only.
  if (key_ptr[0] != L'=') {
    SetEnvironmentVariableW(key_ptr, reinterpret_cast<WCHAR*>(*val));
  }
#endif
  // Whether it worked or not, always return rval.
  info.GetReturnValue().Set(value);
}


static void EnvQuery(Local<String> property,
                     const PropertyCallbackInfo<Integer>& info) {
  int32_t rc = -1;  // Not found unless proven otherwise.
#ifdef __POSIX__
  node::Utf8Value key(info.GetIsolate(), property);
  if (getenv(*key))
    rc = 0;
#else  // _WIN32
  String::Value key(property);
  WCHAR* key_ptr = reinterpret_cast<WCHAR*>(*key);
  if (GetEnvironmentVariableW(key_ptr, nullptr, 0) > 0 ||
      GetLastError() == ERROR_SUCCESS) {
    rc = 0;
    if (key_ptr[0] == L'=') {
      // Environment variables that start with '=' are hidden and read-only.
      rc = static_cast<int32_t>(v8::ReadOnly) |
           static_cast<int32_t>(v8::DontDelete) |
           static_cast<int32_t>(v8::DontEnum);
    }
  }
#endif
  if (rc != -1)
    info.GetReturnValue().Set(rc);
}


static void EnvDeleter(Local<String> property,
                       const PropertyCallbackInfo<Boolean>& info) {
  bool rc = true;
#ifdef __POSIX__
  node::Utf8Value key(info.GetIsolate(), property);
  rc = getenv(*key) != nullptr;
  if (rc)
    unsetenv(*key);
#else
  String::Value key(property);
  WCHAR* key_ptr = reinterpret_cast<WCHAR*>(*key);
  if (key_ptr[0] == L'=' || !SetEnvironmentVariableW(key_ptr, nullptr)) {
    // Deletion failed. Return true if the key wasn't there in the first place,
    // false if it is still there.
    rc = GetEnvironmentVariableW(key_ptr, nullptr, 0) == 0 &&
         GetLastError() != ERROR_SUCCESS;
  }
#endif
  info.GetReturnValue().Set(rc);
}


static void EnvEnumerator(const PropertyCallbackInfo<Array>& info) {
  Isolate* isolate = info.GetIsolate();
#ifdef __POSIX__
  int size = 0;
  while (environ[size])
    size++;

  Local<Array> envarr = Array::New(isolate, size);

  for (int i = 0; i < size; ++i) {
    const char* var = environ[i];
    const char* s = strchr(var, '=');
    const int length = s ? s - var : strlen(var);
    Local<String> name = String::NewFromUtf8(isolate,
                                             var,
                                             String::kNormalString,
                                             length);
    envarr->Set(i, name);
  }
#else  // _WIN32
  WCHAR* environment = GetEnvironmentStringsW();
  if (environment == nullptr)
    return;  // This should not happen.
  Local<Array> envarr = Array::New(isolate);
  WCHAR* p = environment;
  int i = 0;
  while (*p) {
    WCHAR *s;
    if (*p == L'=') {
      // If the key starts with '=' it is a hidden environment variable.
      p += wcslen(p) + 1;
      continue;
    } else {
      s = wcschr(p, L'=');
    }
    if (!s) {
      s = p + wcslen(p);
    }
    const uint16_t* two_byte_buffer = reinterpret_cast<const uint16_t*>(p);
    const size_t two_byte_buffer_len = s - p;
    Local<String> value = String::NewFromTwoByte(isolate,
                                                 two_byte_buffer,
                                                 String::kNormalString,
                                                 two_byte_buffer_len);
    envarr->Set(i++, value);
    p = s + wcslen(s) + 1;
  }
  FreeEnvironmentStringsW(environment);
#endif

  info.GetReturnValue().Set(envarr);
}


static Local<Object> GetFeatures(Environment* env) {
  EscapableHandleScope scope(env->isolate());

  Local<Object> obj = Object::New(env->isolate());
#if defined(DEBUG) && DEBUG
  Local<Value> debug = True(env->isolate());
#else
  Local<Value> debug = False(env->isolate());
#endif  // defined(DEBUG) && DEBUG

  obj->Set(env->debug_string(), debug);

  obj->Set(env->uv_string(), True(env->isolate()));
  // TODO(bnoordhuis) ping libuv
  obj->Set(env->ipv6_lc_string(), True(env->isolate()));

#ifdef OPENSSL_NPN_NEGOTIATED
  Local<Boolean> tls_npn = True(env->isolate());
#else
  Local<Boolean> tls_npn = False(env->isolate());
#endif
  obj->Set(env->tls_npn_string(), tls_npn);

#ifdef SSL_CTRL_SET_TLSEXT_SERVERNAME_CB
  Local<Boolean> tls_sni = True(env->isolate());
#else
  Local<Boolean> tls_sni = False(env->isolate());
#endif
  obj->Set(env->tls_sni_string(), tls_sni);

#if !defined(OPENSSL_NO_TLSEXT) && defined(SSL_CTX_set_tlsext_status_cb)
  Local<Boolean> tls_ocsp = True(env->isolate());
#else
  Local<Boolean> tls_ocsp = False(env->isolate());
#endif  // !defined(OPENSSL_NO_TLSEXT) && defined(SSL_CTX_set_tlsext_status_cb)
  obj->Set(env->tls_ocsp_string(), tls_ocsp);

  obj->Set(env->tls_string(),
           Boolean::New(env->isolate(),
                        get_builtin_module("crypto") != nullptr));

  return scope.Escape(obj);
}


static void DebugPortGetter(Local<String> property,
                            const PropertyCallbackInfo<Value>& info) {
  info.GetReturnValue().Set(debug_port);
}


static void DebugPortSetter(Local<String> property,
                            Local<Value> value,
                            const PropertyCallbackInfo<void>& info) {
  debug_port = value->Int32Value();
}


static void DebugProcess(const FunctionCallbackInfo<Value>& args);
static void DebugPause(const FunctionCallbackInfo<Value>& args);
static void DebugEnd(const FunctionCallbackInfo<Value>& args);


void NeedImmediateCallbackGetter(Local<String> property,
                                 const PropertyCallbackInfo<Value>& info) {
  Environment* env = Environment::GetCurrent(info);
  const uv_check_t* immediate_check_handle = env->immediate_check_handle();
  bool active = uv_is_active(
      reinterpret_cast<const uv_handle_t*>(immediate_check_handle));
  info.GetReturnValue().Set(active);
}


static void NeedImmediateCallbackSetter(
    Local<String> property,
    Local<Value> value,
    const PropertyCallbackInfo<void>& info) {
  Environment* env = Environment::GetCurrent(info);

  uv_check_t* immediate_check_handle = env->immediate_check_handle();
  bool active = uv_is_active(
      reinterpret_cast<const uv_handle_t*>(immediate_check_handle));

  if (active == value->BooleanValue())
    return;

  uv_idle_t* immediate_idle_handle = env->immediate_idle_handle();

  if (active) {
    uv_check_stop(immediate_check_handle);
    uv_idle_stop(immediate_idle_handle);
  } else {
    uv_check_start(immediate_check_handle, CheckImmediate);
    // Idle handle is needed only to stop the event loop from blocking in poll.
    uv_idle_start(immediate_idle_handle, IdleImmediateDummy);
  }
}


void SetIdle(uv_prepare_t* handle) {
  Environment* env = Environment::from_idle_prepare_handle(handle);
  env->isolate()->GetCpuProfiler()->SetIdle(true);
}


void ClearIdle(uv_check_t* handle) {
  Environment* env = Environment::from_idle_check_handle(handle);
  env->isolate()->GetCpuProfiler()->SetIdle(false);
}


void StartProfilerIdleNotifier(Environment* env) {
  uv_prepare_start(env->idle_prepare_handle(), SetIdle);
  uv_check_start(env->idle_check_handle(), ClearIdle);
}


void StopProfilerIdleNotifier(Environment* env) {
  uv_prepare_stop(env->idle_prepare_handle());
  uv_check_stop(env->idle_check_handle());
}


void StartProfilerIdleNotifier(const FunctionCallbackInfo<Value>& args) {
  Environment* env = Environment::GetCurrent(args);
  StartProfilerIdleNotifier(env);
}


void StopProfilerIdleNotifier(const FunctionCallbackInfo<Value>& args) {
  Environment* env = Environment::GetCurrent(args);
  StopProfilerIdleNotifier(env);
}


#define READONLY_PROPERTY(obj, str, var)                                      \
  do {                                                                        \
    obj->ForceSet(OneByteString(env->isolate(), str), var, v8::ReadOnly);     \
  } while (0)

#define READONLY_DONT_ENUM_PROPERTY(obj, str, var)                            \
  do {                                                                        \
    obj->ForceSet(OneByteString(env->isolate(), str),                         \
                  var,                                                        \
                  static_cast<v8::PropertyAttribute>(v8::ReadOnly |           \
                                                     v8::DontEnum));          \
  } while (0)


void SetupProcessObject(Environment* env,
                        int argc,
                        const char* const* argv,
                        int exec_argc,
                        const char* const* exec_argv) {
  HandleScope scope(env->isolate());

  Local<Object> process = env->process_object();

  process->SetAccessor(env->title_string(),
                       ProcessTitleGetter,
                       ProcessTitleSetter,
                       env->as_external());

  // process.version
  READONLY_PROPERTY(process,
                    "version",
                    FIXED_ONE_BYTE_STRING(env->isolate(), NODE_VERSION));

  // process.moduleLoadList
  READONLY_PROPERTY(process,
                    "moduleLoadList",
                    env->module_load_list_array());

  // process.versions
  Local<Object> versions = Object::New(env->isolate());
  READONLY_PROPERTY(process, "versions", versions);

  const char http_parser_version[] = NODE_STRINGIFY(HTTP_PARSER_VERSION_MAJOR)
                                     "."
                                     NODE_STRINGIFY(HTTP_PARSER_VERSION_MINOR)
                                     "."
                                     NODE_STRINGIFY(HTTP_PARSER_VERSION_PATCH);
  READONLY_PROPERTY(versions,
                    "http_parser",
                    FIXED_ONE_BYTE_STRING(env->isolate(), http_parser_version));

  // +1 to get rid of the leading 'v'
  READONLY_PROPERTY(versions,
                    "node",
                    OneByteString(env->isolate(), NODE_VERSION + 1));
  READONLY_PROPERTY(versions,
                    "v8",
                    OneByteString(env->isolate(), V8::GetVersion()));
  READONLY_PROPERTY(versions,
                    "uv",
                    OneByteString(env->isolate(), uv_version_string()));
  READONLY_PROPERTY(versions,
                    "zlib",
                    FIXED_ONE_BYTE_STRING(env->isolate(), ZLIB_VERSION));
  READONLY_PROPERTY(versions,
                    "ares",
                    FIXED_ONE_BYTE_STRING(env->isolate(), ARES_VERSION_STR));

  const char node_modules_version[] = NODE_STRINGIFY(NODE_MODULE_VERSION);
  READONLY_PROPERTY(
      versions,
      "modules",
      FIXED_ONE_BYTE_STRING(env->isolate(), node_modules_version));

  // process._promiseRejectEvent
  Local<Object> promiseRejectEvent = Object::New(env->isolate());
  READONLY_DONT_ENUM_PROPERTY(process,
                              "_promiseRejectEvent",
                              promiseRejectEvent);
  READONLY_PROPERTY(promiseRejectEvent,
                    "unhandled",
                    Integer::New(env->isolate(),
                                 v8::kPromiseRejectWithNoHandler));
  READONLY_PROPERTY(promiseRejectEvent,
                    "handled",
                    Integer::New(env->isolate(),
                                 v8::kPromiseHandlerAddedAfterReject));

#if HAVE_OPENSSL
  // Stupid code to slice out the version string.
  {  // NOLINT(whitespace/braces)
    size_t i, j, k;
    int c;
    for (i = j = 0, k = sizeof(OPENSSL_VERSION_TEXT) - 1; i < k; ++i) {
      c = OPENSSL_VERSION_TEXT[i];
      if ('0' <= c && c <= '9') {
        for (j = i + 1; j < k; ++j) {
          c = OPENSSL_VERSION_TEXT[j];
          if (c == ' ')
            break;
        }
        break;
      }
    }
    READONLY_PROPERTY(
        versions,
        "openssl",
        OneByteString(env->isolate(), &OPENSSL_VERSION_TEXT[i], j - i));
  }
#endif

  // process.arch
  READONLY_PROPERTY(process, "arch", OneByteString(env->isolate(), NODE_ARCH));

  // process.platform
  READONLY_PROPERTY(process,
                    "platform",
                    OneByteString(env->isolate(), NODE_PLATFORM));

  // process.release
  Local<Object> release = Object::New(env->isolate());
  READONLY_PROPERTY(process, "release", release);
  READONLY_PROPERTY(release, "name", OneByteString(env->isolate(), "io.js"));

// if this is a release build and no explicit base has been set
// substitute the standard release download URL
#ifndef NODE_RELEASE_URLBASE
# if NODE_VERSION_IS_RELEASE
#  define NODE_RELEASE_URLBASE "https://iojs.org/download/release/"
# endif
#endif

#if defined(NODE_RELEASE_URLBASE)
#  define _RELEASE_URLPFX NODE_RELEASE_URLBASE "v" NODE_VERSION_STRING "/"
#  define _RELEASE_URLFPFX _RELEASE_URLPFX "iojs-v" NODE_VERSION_STRING

  READONLY_PROPERTY(release,
                    "sourceUrl",
                    OneByteString(env->isolate(),
                    _RELEASE_URLFPFX ".tar.gz"));
  READONLY_PROPERTY(release,
                    "headersUrl",
                    OneByteString(env->isolate(),
                    _RELEASE_URLFPFX "-headers.tar.gz"));
#  ifdef _WIN32
  READONLY_PROPERTY(release,
                    "libUrl",
                    OneByteString(env->isolate(),
                    _RELEASE_URLPFX "win-" NODE_ARCH "/iojs.lib"));
#  endif
#endif

  // process.argv
  Local<Array> arguments = Array::New(env->isolate(), argc);
  for (int i = 0; i < argc; ++i) {
    arguments->Set(i, String::NewFromUtf8(env->isolate(), argv[i]));
  }
  process->Set(env->argv_string(), arguments);

  // process.execArgv
  Local<Array> exec_arguments = Array::New(env->isolate(), exec_argc);
  for (int i = 0; i < exec_argc; ++i) {
    exec_arguments->Set(i, String::NewFromUtf8(env->isolate(), exec_argv[i]));
  }
  process->Set(env->exec_argv_string(), exec_arguments);

  // create process.env
  Local<ObjectTemplate> process_env_template =
      ObjectTemplate::New(env->isolate());
  process_env_template->SetNamedPropertyHandler(EnvGetter,
                                                EnvSetter,
                                                EnvQuery,
                                                EnvDeleter,
                                                EnvEnumerator,
                                                env->as_external());
  Local<Object> process_env = process_env_template->NewInstance();
  process->Set(env->env_string(), process_env);

  READONLY_PROPERTY(process, "pid", Integer::New(env->isolate(), getpid()));
  READONLY_PROPERTY(process, "features", GetFeatures(env));
  process->SetAccessor(env->need_imm_cb_string(),
                       NeedImmediateCallbackGetter,
                       NeedImmediateCallbackSetter,
                       env->as_external());

  // -e, --eval
  if (eval_string) {
    READONLY_PROPERTY(process,
                      "_eval",
                      String::NewFromUtf8(env->isolate(), eval_string));
  }

  // -p, --print
  if (print_eval) {
    READONLY_PROPERTY(process, "_print_eval", True(env->isolate()));
  }

  // -i, --interactive
  if (force_repl) {
    READONLY_PROPERTY(process, "_forceRepl", True(env->isolate()));
  }

  if (preload_module_count) {
    CHECK(preload_modules);
    Local<Array> array = Array::New(env->isolate());
    for (unsigned int i = 0; i < preload_module_count; ++i) {
      Local<String> module = String::NewFromUtf8(env->isolate(),
                                                 preload_modules[i]);
      array->Set(i, module);
    }
    READONLY_PROPERTY(process,
                      "_preload_modules",
                      array);

    delete[] preload_modules;
    preload_modules = nullptr;
    preload_module_count = 0;
  }

  // --no-deprecation
  if (no_deprecation) {
    READONLY_PROPERTY(process, "noDeprecation", True(env->isolate()));
  }

  // --throw-deprecation
  if (throw_deprecation) {
    READONLY_PROPERTY(process, "throwDeprecation", True(env->isolate()));
  }

  // --trace-deprecation
  if (trace_deprecation) {
    READONLY_PROPERTY(process, "traceDeprecation", True(env->isolate()));
  }

  size_t exec_path_len = 2 * PATH_MAX;
  char* exec_path = new char[exec_path_len];
  Local<String> exec_path_value;
  if (uv_exepath(exec_path, &exec_path_len) == 0) {
    exec_path_value = String::NewFromUtf8(env->isolate(),
                                          exec_path,
                                          String::kNormalString,
                                          exec_path_len);
  } else {
    exec_path_value = String::NewFromUtf8(env->isolate(), argv[0]);
  }
  process->Set(env->exec_path_string(), exec_path_value);
  delete[] exec_path;

  process->SetAccessor(env->debug_port_string(),
                       DebugPortGetter,
                       DebugPortSetter,
                       env->as_external());

  // define various internal methods
  env->SetMethod(process,
                 "_startProfilerIdleNotifier",
                 StartProfilerIdleNotifier);
  env->SetMethod(process,
                 "_stopProfilerIdleNotifier",
                 StopProfilerIdleNotifier);
  env->SetMethod(process, "_getActiveRequests", GetActiveRequests);
  env->SetMethod(process, "_getActiveHandles", GetActiveHandles);
  env->SetMethod(process, "reallyExit", Exit);
  env->SetMethod(process, "abort", Abort);
  env->SetMethod(process, "chdir", Chdir);
  env->SetMethod(process, "cwd", Cwd);

  env->SetMethod(process, "umask", Umask);

#if defined(__POSIX__) && !defined(__ANDROID__)
  env->SetMethod(process, "getuid", GetUid);
  env->SetMethod(process, "geteuid", GetEUid);
  env->SetMethod(process, "setuid", SetUid);
  env->SetMethod(process, "seteuid", SetEUid);

  env->SetMethod(process, "setgid", SetGid);
  env->SetMethod(process, "setegid", SetEGid);
  env->SetMethod(process, "getgid", GetGid);
  env->SetMethod(process, "getegid", GetEGid);

  env->SetMethod(process, "getgroups", GetGroups);
  env->SetMethod(process, "setgroups", SetGroups);
  env->SetMethod(process, "initgroups", InitGroups);
#endif  // __POSIX__ && !defined(__ANDROID__)

  env->SetMethod(process, "_kill", Kill);

  env->SetMethod(process, "_debugProcess", DebugProcess);
  env->SetMethod(process, "_debugPause", DebugPause);
  env->SetMethod(process, "_debugEnd", DebugEnd);

  env->SetMethod(process, "hrtime", Hrtime);

  env->SetMethod(process, "dlopen", DLOpen);

  env->SetMethod(process, "uptime", Uptime);
  env->SetMethod(process, "memoryUsage", MemoryUsage);

  env->SetMethod(process, "binding", Binding);
  env->SetMethod(process, "_linkedBinding", LinkedBinding);

  env->SetMethod(process, "_setupNextTick", SetupNextTick);
  env->SetMethod(process, "_setupPromises", SetupPromises);
  env->SetMethod(process, "_setupDomainUse", SetupDomainUse);

  // pre-set _events object for faster emit checks
  process->Set(env->events_string(), Object::New(env->isolate()));
}


#undef READONLY_PROPERTY


static void AtExit() {
  uv_tty_reset_mode();
}


static void SignalExit(int signo) {
  uv_tty_reset_mode();
#ifdef __FreeBSD__
  // FreeBSD has a nasty bug, see RegisterSignalHandler for details
  struct sigaction sa;
  memset(&sa, 0, sizeof(sa));
  sa.sa_handler = SIG_DFL;
  CHECK_EQ(sigaction(signo, &sa, nullptr), 0);
#endif
  raise(signo);
}


// Most of the time, it's best to use `console.error` to write
// to the process.stderr stream.  However, in some cases, such as
// when debugging the stream.Writable class or the process.nextTick
// function, it is useful to bypass JavaScript entirely.
static void RawDebug(const FunctionCallbackInfo<Value>& args) {
  CHECK(args.Length() == 1 && args[0]->IsString() &&
        "must be called with a single string");
  node::Utf8Value message(args.GetIsolate(), args[0]);
  fprintf(stderr, "%s\n", *message);
  fflush(stderr);
}


void LoadEnvironment(Environment* env) {
  HandleScope handle_scope(env->isolate());

  env->isolate()->SetFatalErrorHandler(node::OnFatalError);
  env->isolate()->AddMessageListener(OnMessage);

  // Compile, execute the src/node.js file. (Which was included as static C
  // string in node_natives.h. 'natve_node' is the string containing that
  // source code.)

  // The node.js file returns a function 'f'
  atexit(AtExit);

  TryCatch try_catch;

  // Disable verbose mode to stop FatalException() handler from trying
  // to handle the exception. Errors this early in the start-up phase
  // are not safe to ignore.
  try_catch.SetVerbose(false);

  Local<String> script_name = FIXED_ONE_BYTE_STRING(env->isolate(), "node.js");
  Local<Value> f_value = ExecuteString(env, MainSource(env), script_name);
  if (try_catch.HasCaught())  {
    ReportException(env, try_catch);
    exit(10);
  }
  CHECK(f_value->IsFunction());
  Local<Function> f = Local<Function>::Cast(f_value);

  // Now we call 'f' with the 'process' variable that we've built up with
  // all our bindings. Inside node.js we'll take care of assigning things to
  // their places.

  // We start the process this way in order to be more modular. Developers
  // who do not like how 'src/node.js' setups the module system but do like
  // Node's I/O bindings may want to replace 'f' with their own function.

  // Add a reference to the global object
  Local<Object> global = env->context()->Global();

#if defined HAVE_DTRACE || defined HAVE_ETW
  InitDTrace(env, global);
#endif

#if defined HAVE_LTTNG
  InitLTTNG(env, global);
#endif

#if defined HAVE_PERFCTR
  InitPerfCounters(env, global);
#endif

  // Enable handling of uncaught exceptions
  // (FatalException(), break on uncaught exception in debugger)
  //
  // This is not strictly necessary since it's almost impossible
  // to attach the debugger fast enought to break on exception
  // thrown during process startup.
  try_catch.SetVerbose(true);

  env->SetMethod(env->process_object(), "_rawDebug", RawDebug);

  Local<Value> arg = env->process_object();
  f->Call(global, 1, &arg);
}

static void PrintHelp();

static bool ParseDebugOpt(const char* arg) {
  const char* port = nullptr;

  if (!strcmp(arg, "--debug")) {
    use_debug_agent = true;
  } else if (!strncmp(arg, "--debug=", sizeof("--debug=") - 1)) {
    use_debug_agent = true;
    port = arg + sizeof("--debug=") - 1;
  } else if (!strcmp(arg, "--debug-brk")) {
    use_debug_agent = true;
    debug_wait_connect = true;
  } else if (!strncmp(arg, "--debug-brk=", sizeof("--debug-brk=") - 1)) {
    use_debug_agent = true;
    debug_wait_connect = true;
    port = arg + sizeof("--debug-brk=") - 1;
  } else if (!strncmp(arg, "--debug-port=", sizeof("--debug-port=") - 1)) {
    port = arg + sizeof("--debug-port=") - 1;
  } else {
    return false;
  }

  if (port != nullptr) {
    debug_port = atoi(port);
    if (debug_port < 1024 || debug_port > 65535) {
      fprintf(stderr, "Debug port must be in range 1024 to 65535.\n");
      PrintHelp();
      exit(12);
    }
  }

  return true;
}

static void PrintHelp() {
  printf("Usage: iojs [options] [ -e script | script.js ] [arguments] \n"
         "       iojs debug script.js [arguments] \n"
         "\n"
         "Options:\n"
         "  -v, --version         print io.js version\n"
         "  -e, --eval script     evaluate script\n"
         "  -p, --print           evaluate script and print result\n"
         "  -i, --interactive     always enter the REPL even if stdin\n"
         "                        does not appear to be a terminal\n"
         "  -r, --require         module to preload (option can be repeated)\n"
         "  --no-deprecation      silence deprecation warnings\n"
         "  --throw-deprecation   throw an exception anytime a deprecated "
         "function is used\n"
<<<<<<< HEAD
         "  --trace-deprecation  show stack traces on deprecations\n"
         "  --trace-sync-io      show stack trace when use of sync IO\n"
         "                       is detected after the first tick\n"
         "  --use-old-buffer     Revert to old Buffer implementation\n"
         "  --v8-options         print v8 command line options\n"
=======
         "  --trace-deprecation   show stack traces on deprecations\n"
         "  --trace-sync-io       show stack trace when use of sync IO\n"
         "                        is detected after the first tick\n"
         "  --track-heap-objects  track heap object allocations for heap "
         "snapshots\n"
         "  --v8-options          print v8 command line options\n"
>>>>>>> 53596fd2
#if defined(NODE_HAVE_I18N_SUPPORT)
         "  --icu-data-dir=dir    set ICU data load path to dir\n"
         "                        (overrides NODE_ICU_DATA)\n"
#if !defined(NODE_HAVE_SMALL_ICU)
         "                        Note: linked-in ICU data is\n"
         "                        present.\n"
#endif
#endif
         "\n"
         "Environment variables:\n"
#ifdef _WIN32
         "NODE_PATH               ';'-separated list of directories\n"
#else
         "NODE_PATH               ':'-separated list of directories\n"
#endif
         "                        prefixed to the module search path.\n"
         "NODE_DISABLE_COLORS     Set to 1 to disable colors in the REPL\n"
#if defined(NODE_HAVE_I18N_SUPPORT)
         "NODE_ICU_DATA           Data path for ICU (Intl object) data\n"
#if !defined(NODE_HAVE_SMALL_ICU)
         "                        (will extend linked-in data)\n"
#endif
#endif
         "\n"
         "Documentation can be found at https://iojs.org/\n");
}


// Parse command line arguments.
//
// argv is modified in place. exec_argv and v8_argv are out arguments that
// ParseArgs() allocates memory for and stores a pointer to the output
// vector in.  The caller should free them with delete[].
//
// On exit:
//
//  * argv contains the arguments with node and V8 options filtered out.
//  * exec_argv contains both node and V8 options and nothing else.
//  * v8_argv contains argv[0] plus any V8 options
static void ParseArgs(int* argc,
                      const char** argv,
                      int* exec_argc,
                      const char*** exec_argv,
                      int* v8_argc,
                      const char*** v8_argv) {
  const unsigned int nargs = static_cast<unsigned int>(*argc);
  const char** new_exec_argv = new const char*[nargs];
  const char** new_v8_argv = new const char*[nargs];
  const char** new_argv = new const char*[nargs];
  const char** local_preload_modules = new const char*[nargs];

  for (unsigned int i = 0; i < nargs; ++i) {
    new_exec_argv[i] = nullptr;
    new_v8_argv[i] = nullptr;
    new_argv[i] = nullptr;
    local_preload_modules[i] = nullptr;
  }

  // exec_argv starts with the first option, the other two start with argv[0].
  unsigned int new_exec_argc = 0;
  unsigned int new_v8_argc = 1;
  unsigned int new_argc = 1;
  new_v8_argv[0] = argv[0];
  new_argv[0] = argv[0];

  unsigned int index = 1;
  while (index < nargs && argv[index][0] == '-') {
    const char* const arg = argv[index];
    unsigned int args_consumed = 1;

    if (ParseDebugOpt(arg)) {
      // Done, consumed by ParseDebugOpt().
    } else if (strcmp(arg, "--version") == 0 || strcmp(arg, "-v") == 0) {
      printf("%s\n", NODE_VERSION);
      exit(0);
    } else if (strcmp(arg, "--help") == 0 || strcmp(arg, "-h") == 0) {
      PrintHelp();
      exit(0);
    } else if (strcmp(arg, "--eval") == 0 ||
               strcmp(arg, "-e") == 0 ||
               strcmp(arg, "--print") == 0 ||
               strcmp(arg, "-pe") == 0 ||
               strcmp(arg, "-p") == 0) {
      bool is_eval = strchr(arg, 'e') != nullptr;
      bool is_print = strchr(arg, 'p') != nullptr;
      print_eval = print_eval || is_print;
      // --eval, -e and -pe always require an argument.
      if (is_eval == true) {
        args_consumed += 1;
        eval_string = argv[index + 1];
        if (eval_string == nullptr) {
          fprintf(stderr, "%s: %s requires an argument\n", argv[0], arg);
          exit(9);
        }
      } else if ((index + 1 < nargs) &&
                 argv[index + 1] != nullptr &&
                 argv[index + 1][0] != '-') {
        args_consumed += 1;
        eval_string = argv[index + 1];
        if (strncmp(eval_string, "\\-", 2) == 0) {
          // Starts with "\\-": escaped expression, drop the backslash.
          eval_string += 1;
        }
      }
    } else if (strcmp(arg, "--require") == 0 ||
               strcmp(arg, "-r") == 0) {
      const char* module = argv[index + 1];
      if (module == nullptr) {
        fprintf(stderr, "%s: %s requires an argument\n", argv[0], arg);
        exit(9);
      }
      args_consumed += 1;
      local_preload_modules[preload_module_count++] = module;
    } else if (strcmp(arg, "--interactive") == 0 || strcmp(arg, "-i") == 0) {
      force_repl = true;
    } else if (strcmp(arg, "--no-deprecation") == 0) {
      no_deprecation = true;
    } else if (strcmp(arg, "--trace-deprecation") == 0) {
      trace_deprecation = true;
    } else if (strcmp(arg, "--trace-sync-io") == 0) {
      trace_sync_io = true;
    } else if (strcmp(arg, "--track-heap-objects") == 0) {
      track_heap_objects = true;
    } else if (strcmp(arg, "--throw-deprecation") == 0) {
      throw_deprecation = true;
    } else if (strcmp(arg, "--abort-on-uncaught-exception") == 0 ||
               strcmp(arg, "--abort_on_uncaught_exception") == 0) {
      abort_on_uncaught_exception = true;
    } else if (strcmp(arg, "--v8-options") == 0) {
      new_v8_argv[new_v8_argc] = "--help";
      new_v8_argc += 1;
#if defined(NODE_HAVE_I18N_SUPPORT)
    } else if (strncmp(arg, "--icu-data-dir=", 15) == 0) {
      icu_data_dir = arg + 15;
#endif
    } else if (strcmp(arg, "--expose-internals") == 0 ||
               strcmp(arg, "--expose_internals") == 0) {
      // consumed in js
    } else {
      // V8 option.  Pass through as-is.
      new_v8_argv[new_v8_argc] = arg;
      new_v8_argc += 1;
    }

    memcpy(new_exec_argv + new_exec_argc,
           argv + index,
           args_consumed * sizeof(*argv));

    new_exec_argc += args_consumed;
    index += args_consumed;
  }

  // Copy remaining arguments.
  const unsigned int args_left = nargs - index;
  memcpy(new_argv + new_argc, argv + index, args_left * sizeof(*argv));
  new_argc += args_left;

  *exec_argc = new_exec_argc;
  *exec_argv = new_exec_argv;
  *v8_argc = new_v8_argc;
  *v8_argv = new_v8_argv;

  // Copy new_argv over argv and update argc.
  memcpy(argv, new_argv, new_argc * sizeof(*argv));
  delete[] new_argv;
  *argc = static_cast<int>(new_argc);

  // Copy the preload_modules from the local array to an appropriately sized
  // global array.
  if (preload_module_count > 0) {
    CHECK(!preload_modules);
    preload_modules = new const char*[preload_module_count];
    memcpy(preload_modules, local_preload_modules,
           preload_module_count * sizeof(*preload_modules));
  }
  delete[] local_preload_modules;
}


// Called from V8 Debug Agent TCP thread.
static void DispatchMessagesDebugAgentCallback(Environment* env) {
  // TODO(indutny): move async handle to environment
  uv_async_send(&dispatch_debug_messages_async);
}


static void StartDebug(Environment* env, bool wait) {
  CHECK(!debugger_running);

  env->debugger_agent()->set_dispatch_handler(
        DispatchMessagesDebugAgentCallback);
  debugger_running = env->debugger_agent()->Start(debug_port, wait);
  if (debugger_running == false) {
    fprintf(stderr, "Starting debugger on port %d failed\n", debug_port);
    fflush(stderr);
    return;
  }
}


// Called from the main thread.
static void EnableDebug(Environment* env) {
  CHECK(debugger_running);

  // Send message to enable debug in workers
  HandleScope handle_scope(env->isolate());

  Local<Object> message = Object::New(env->isolate());
  message->Set(FIXED_ONE_BYTE_STRING(env->isolate(), "cmd"),
               FIXED_ONE_BYTE_STRING(env->isolate(), "NODE_DEBUG_ENABLED"));
  Local<Value> argv[] = {
    FIXED_ONE_BYTE_STRING(env->isolate(), "internalMessage"),
    message
  };
  MakeCallback(env, env->process_object(), "emit", ARRAY_SIZE(argv), argv);

  // Enabled debugger, possibly making it wait on a semaphore
  env->debugger_agent()->Enable();
}


// Called from the main thread.
static void DispatchDebugMessagesAsyncCallback(uv_async_t* handle) {
  if (debugger_running == false) {
    fprintf(stderr, "Starting debugger agent.\n");

    HandleScope scope(node_isolate);
    Environment* env = Environment::GetCurrent(node_isolate);
    Context::Scope context_scope(env->context());

    StartDebug(env, false);
    EnableDebug(env);
  }
  Isolate::Scope isolate_scope(node_isolate);
  v8::Debug::ProcessDebugMessages();
}


#ifdef __POSIX__
static void EnableDebugSignalHandler(int signo) {
  // Call only async signal-safe functions here!
  v8::Debug::DebugBreak(*static_cast<Isolate* volatile*>(&node_isolate));
  uv_async_send(&dispatch_debug_messages_async);
}


static void RegisterSignalHandler(int signal,
                                  void (*handler)(int signal),
                                  bool reset_handler = false) {
  struct sigaction sa;
  memset(&sa, 0, sizeof(sa));
  sa.sa_handler = handler;
#ifndef __FreeBSD__
  // FreeBSD has a nasty bug with SA_RESETHAND reseting the SA_SIGINFO, that is
  // in turn set for a libthr wrapper. This leads to a crash.
  // Work around the issue by manually setting SIG_DFL in the signal handler
  sa.sa_flags = reset_handler ? SA_RESETHAND : 0;
#endif
  sigfillset(&sa.sa_mask);
  CHECK_EQ(sigaction(signal, &sa, nullptr), 0);
}


void DebugProcess(const FunctionCallbackInfo<Value>& args) {
  Environment* env = Environment::GetCurrent(args);

  if (args.Length() != 1) {
    return env->ThrowError("Invalid number of arguments.");
  }

  pid_t pid;
  int r;

  pid = args[0]->IntegerValue();
  r = kill(pid, SIGUSR1);
  if (r != 0) {
    return env->ThrowErrnoException(errno, "kill");
  }
}


static int RegisterDebugSignalHandler() {
  // FIXME(bnoordhuis) Should be per-isolate or per-context, not global.
  RegisterSignalHandler(SIGUSR1, EnableDebugSignalHandler);
  // Unblock SIGUSR1.  A pending SIGUSR1 signal will now be delivered.
  sigset_t sigmask;
  sigemptyset(&sigmask);
  sigaddset(&sigmask, SIGUSR1);
  CHECK_EQ(0, pthread_sigmask(SIG_UNBLOCK, &sigmask, nullptr));
  return 0;
}
#endif  // __POSIX__


#ifdef _WIN32
DWORD WINAPI EnableDebugThreadProc(void* arg) {
  v8::Debug::DebugBreak(*static_cast<Isolate* volatile*>(&node_isolate));
  uv_async_send(&dispatch_debug_messages_async);
  return 0;
}


static int GetDebugSignalHandlerMappingName(DWORD pid, wchar_t* buf,
    size_t buf_len) {
  return _snwprintf(buf, buf_len, L"node-debug-handler-%u", pid);
}


static int RegisterDebugSignalHandler() {
  wchar_t mapping_name[32];
  HANDLE mapping_handle;
  DWORD pid;
  LPTHREAD_START_ROUTINE* handler;

  pid = GetCurrentProcessId();

  if (GetDebugSignalHandlerMappingName(pid,
                                       mapping_name,
                                       ARRAY_SIZE(mapping_name)) < 0) {
    return -1;
  }

  mapping_handle = CreateFileMappingW(INVALID_HANDLE_VALUE,
                                      nullptr,
                                      PAGE_READWRITE,
                                      0,
                                      sizeof *handler,
                                      mapping_name);
  if (mapping_handle == nullptr) {
    return -1;
  }

  handler = reinterpret_cast<LPTHREAD_START_ROUTINE*>(
      MapViewOfFile(mapping_handle,
                    FILE_MAP_ALL_ACCESS,
                    0,
                    0,
                    sizeof *handler));
  if (handler == nullptr) {
    CloseHandle(mapping_handle);
    return -1;
  }

  *handler = EnableDebugThreadProc;

  UnmapViewOfFile(static_cast<void*>(handler));

  return 0;
}


static void DebugProcess(const FunctionCallbackInfo<Value>& args) {
  Environment* env = Environment::GetCurrent(args);
  Isolate* isolate = args.GetIsolate();
  DWORD pid;
  HANDLE process = nullptr;
  HANDLE thread = nullptr;
  HANDLE mapping = nullptr;
  wchar_t mapping_name[32];
  LPTHREAD_START_ROUTINE* handler = nullptr;

  if (args.Length() != 1) {
    env->ThrowError("Invalid number of arguments.");
    goto out;
  }

  pid = (DWORD) args[0]->IntegerValue();

  process = OpenProcess(PROCESS_CREATE_THREAD | PROCESS_QUERY_INFORMATION |
                            PROCESS_VM_OPERATION | PROCESS_VM_WRITE |
                            PROCESS_VM_READ,
                        FALSE,
                        pid);
  if (process == nullptr) {
    isolate->ThrowException(
        WinapiErrnoException(isolate, GetLastError(), "OpenProcess"));
    goto out;
  }

  if (GetDebugSignalHandlerMappingName(pid,
                                       mapping_name,
                                       ARRAY_SIZE(mapping_name)) < 0) {
    env->ThrowErrnoException(errno, "sprintf");
    goto out;
  }

  mapping = OpenFileMappingW(FILE_MAP_READ, FALSE, mapping_name);
  if (mapping == nullptr) {
    isolate->ThrowException(WinapiErrnoException(isolate,
                                             GetLastError(),
                                             "OpenFileMappingW"));
    goto out;
  }

  handler = reinterpret_cast<LPTHREAD_START_ROUTINE*>(
      MapViewOfFile(mapping,
                    FILE_MAP_READ,
                    0,
                    0,
                    sizeof *handler));
  if (handler == nullptr || *handler == nullptr) {
    isolate->ThrowException(
        WinapiErrnoException(isolate, GetLastError(), "MapViewOfFile"));
    goto out;
  }

  thread = CreateRemoteThread(process,
                              nullptr,
                              0,
                              *handler,
                              nullptr,
                              0,
                              nullptr);
  if (thread == nullptr) {
    isolate->ThrowException(WinapiErrnoException(isolate,
                                                 GetLastError(),
                                                 "CreateRemoteThread"));
    goto out;
  }

  // Wait for the thread to terminate
  if (WaitForSingleObject(thread, INFINITE) != WAIT_OBJECT_0) {
    isolate->ThrowException(WinapiErrnoException(isolate,
                                                 GetLastError(),
                                                 "WaitForSingleObject"));
    goto out;
  }

 out:
  if (process != nullptr)
    CloseHandle(process);
  if (thread != nullptr)
    CloseHandle(thread);
  if (handler != nullptr)
    UnmapViewOfFile(handler);
  if (mapping != nullptr)
    CloseHandle(mapping);
}
#endif  // _WIN32


static void DebugPause(const FunctionCallbackInfo<Value>& args) {
  v8::Debug::DebugBreak(args.GetIsolate());
}


static void DebugEnd(const FunctionCallbackInfo<Value>& args) {
  if (debugger_running) {
    Environment* env = Environment::GetCurrent(args);
    env->debugger_agent()->Stop();
    debugger_running = false;
  }
}


inline void PlatformInit() {
#ifdef __POSIX__
  sigset_t sigmask;
  sigemptyset(&sigmask);
  sigaddset(&sigmask, SIGUSR1);
  const int err = pthread_sigmask(SIG_SETMASK, &sigmask, nullptr);

  // Make sure file descriptors 0-2 are valid before we start logging anything.
  for (int fd = STDIN_FILENO; fd <= STDERR_FILENO; fd += 1) {
    struct stat ignored;
    if (fstat(fd, &ignored) == 0)
      continue;
    // Anything but EBADF means something is seriously wrong.  We don't
    // have to special-case EINTR, fstat() is not interruptible.
    if (errno != EBADF)
      abort();
    if (fd != open("/dev/null", O_RDWR))
      abort();
  }

  CHECK_EQ(err, 0);

  // Restore signal dispositions, the parent process may have changed them.
  struct sigaction act;
  memset(&act, 0, sizeof(act));

  // The hard-coded upper limit is because NSIG is not very reliable; on Linux,
  // it evaluates to 32, 34 or 64, depending on whether RT signals are enabled.
  // Counting up to SIGRTMIN doesn't work for the same reason.
  for (unsigned nr = 1; nr < 32; nr += 1) {
    if (nr == SIGKILL || nr == SIGSTOP)
      continue;
    act.sa_handler = (nr == SIGPIPE) ? SIG_IGN : SIG_DFL;
    CHECK_EQ(0, sigaction(nr, &act, nullptr));
  }

  RegisterSignalHandler(SIGINT, SignalExit, true);
  RegisterSignalHandler(SIGTERM, SignalExit, true);

  // Block SIGPROF signals when sleeping in epoll_wait/kevent/etc.  Avoids the
  // performance penalty of frequent EINTR wakeups when the profiler is running.
  uv_loop_configure(uv_default_loop(), UV_LOOP_BLOCK_SIGNAL, SIGPROF);

  // Raise the open file descriptor limit.
  struct rlimit lim;
  if (getrlimit(RLIMIT_NOFILE, &lim) == 0 && lim.rlim_cur != lim.rlim_max) {
    // Do a binary search for the limit.
    rlim_t min = lim.rlim_cur;
    rlim_t max = 1 << 20;
    // But if there's a defined upper bound, don't search, just set it.
    if (lim.rlim_max != RLIM_INFINITY) {
      min = lim.rlim_max;
      max = lim.rlim_max;
    }
    do {
      lim.rlim_cur = min + (max - min) / 2;
      if (setrlimit(RLIMIT_NOFILE, &lim)) {
        max = lim.rlim_cur;
      } else {
        min = lim.rlim_cur;
      }
    } while (min + 1 < max);
  }
#endif  // __POSIX__
}


void Init(int* argc,
          const char** argv,
          int* exec_argc,
          const char*** exec_argv) {
  // Initialize prog_start_time to get relative uptime.
  prog_start_time = static_cast<double>(uv_now(uv_default_loop()));

  // Make inherited handles noninheritable.
  uv_disable_stdio_inheritance();

  // init async debug messages dispatching
  // Main thread uses uv_default_loop
  uv_async_init(uv_default_loop(),
                &dispatch_debug_messages_async,
                DispatchDebugMessagesAsyncCallback);
  uv_unref(reinterpret_cast<uv_handle_t*>(&dispatch_debug_messages_async));

#if defined(__ARM_ARCH_6__) || \
    defined(__ARM_ARCH_6J__) || \
    defined(__ARM_ARCH_6K__) || \
    defined(__ARM_ARCH_6M__) || \
    defined(__ARM_ARCH_6T2__) || \
    defined(__ARM_ARCH_6ZK__) || \
    defined(__ARM_ARCH_6Z__)
  // See https://github.com/nodejs/io.js/issues/1376
  // and https://code.google.com/p/v8/issues/detail?id=4019
  // TODO(bnoordhuis): Remove test/parallel/test-arm-math-exp-regress-1376.js
  // and this workaround when v8:4019 has been fixed and the patch back-ported.
  V8::SetFlagsFromString("--nofast_math", sizeof("--nofast_math") - 1);
  // See https://github.com/nodejs/io.js/pull/2220#issuecomment-126200059
  // and https://code.google.com/p/v8/issues/detail?id=4338
  // TODO(targos): Remove this workaround when v8:4338 has been fixed and the
  // patch back-ported.
  V8::SetFlagsFromString("--novector_ics", sizeof("--novector_ics") - 1);
#endif

#if defined(NODE_V8_OPTIONS)
  // Should come before the call to V8::SetFlagsFromCommandLine()
  // so the user can disable a flag --foo at run-time by passing
  // --no_foo from the command line.
  V8::SetFlagsFromString(NODE_V8_OPTIONS, sizeof(NODE_V8_OPTIONS) - 1);
#endif

  // Parse a few arguments which are specific to Node.
  int v8_argc;
  const char** v8_argv;
  ParseArgs(argc, argv, exec_argc, exec_argv, &v8_argc, &v8_argv);

  // TODO(bnoordhuis) Intercept --prof arguments and start the CPU profiler
  // manually?  That would give us a little more control over its runtime
  // behavior but it could also interfere with the user's intentions in ways
  // we fail to anticipate.  Dillema.
  for (int i = 1; i < v8_argc; ++i) {
    if (strncmp(v8_argv[i], "--prof", sizeof("--prof") - 1) == 0) {
      v8_is_profiling = true;
      break;
    }
  }

#if defined(NODE_HAVE_I18N_SUPPORT)
  if (icu_data_dir == nullptr) {
    // if the parameter isn't given, use the env variable.
    icu_data_dir = secure_getenv("NODE_ICU_DATA");
  }
  // Initialize ICU.
  // If icu_data_dir is nullptr here, it will load the 'minimal' data.
  if (!i18n::InitializeICUDirectory(icu_data_dir)) {
    FatalError(nullptr, "Could not initialize ICU "
                     "(check NODE_ICU_DATA or --icu-data-dir parameters)");
  }
#endif
  // The const_cast doesn't violate conceptual const-ness.  V8 doesn't modify
  // the argv array or the elements it points to.
  V8::SetFlagsFromCommandLine(&v8_argc, const_cast<char**>(v8_argv), true);

  // Anything that's still in v8_argv is not a V8 or a node option.
  for (int i = 1; i < v8_argc; i++) {
    fprintf(stderr, "%s: bad option: %s\n", argv[0], v8_argv[i]);
  }
  delete[] v8_argv;
  v8_argv = nullptr;

  if (v8_argc > 1) {
    exit(9);
  }

  if (debug_wait_connect) {
    const char expose_debug_as[] = "--expose_debug_as=v8debug";
    V8::SetFlagsFromString(expose_debug_as, sizeof(expose_debug_as) - 1);
  }

  if (!use_debug_agent) {
    RegisterDebugSignalHandler();
  }

  // We should set node_is_initialized here instead of in node::Start,
  // otherwise embedders using node::Init to initialize everything will not be
  // able to set it and native modules will not load for them.
  node_is_initialized = true;
}


struct AtExitCallback {
  AtExitCallback* next_;
  void (*cb_)(void* arg);
  void* arg_;
};

static AtExitCallback* at_exit_functions_;


// TODO(bnoordhuis) Turn into per-context event.
void RunAtExit(Environment* env) {
  AtExitCallback* p = at_exit_functions_;
  at_exit_functions_ = nullptr;

  while (p) {
    AtExitCallback* q = p->next_;
    p->cb_(p->arg_);
    delete p;
    p = q;
  }
}


void AtExit(void (*cb)(void* arg), void* arg) {
  AtExitCallback* p = new AtExitCallback;
  p->cb_ = cb;
  p->arg_ = arg;
  p->next_ = at_exit_functions_;
  at_exit_functions_ = p;
}


void EmitBeforeExit(Environment* env) {
  HandleScope handle_scope(env->isolate());
  Context::Scope context_scope(env->context());
  Local<Object> process_object = env->process_object();
  Local<String> exit_code = FIXED_ONE_BYTE_STRING(env->isolate(), "exitCode");
  Local<Value> args[] = {
    FIXED_ONE_BYTE_STRING(env->isolate(), "beforeExit"),
    process_object->Get(exit_code)->ToInteger(env->isolate())
  };
  MakeCallback(env, process_object, "emit", ARRAY_SIZE(args), args);
}


int EmitExit(Environment* env) {
  // process.emit('exit')
  HandleScope handle_scope(env->isolate());
  Context::Scope context_scope(env->context());
  Local<Object> process_object = env->process_object();
  process_object->Set(env->exiting_string(), True(env->isolate()));

  Local<String> exitCode = env->exit_code_string();
  int code = process_object->Get(exitCode)->Int32Value();

  Local<Value> args[] = {
    env->exit_string(),
    Integer::New(env->isolate(), code)
  };

  MakeCallback(env, process_object, "emit", ARRAY_SIZE(args), args);

  // Reload exit code, it may be changed by `emit('exit')`
  return process_object->Get(exitCode)->Int32Value();
}


// Just a convenience method
Environment* CreateEnvironment(Isolate* isolate,
                               Local<Context> context,
                               int argc,
                               const char* const* argv,
                               int exec_argc,
                               const char* const* exec_argv) {
  Environment* env;
  Context::Scope context_scope(context);

  env = CreateEnvironment(isolate,
                          uv_default_loop(),
                          context,
                          argc,
                          argv,
                          exec_argc,
                          exec_argv);

  LoadEnvironment(env);

  return env;
}

static Environment* CreateEnvironment(Isolate* isolate,
                                      Local<Context> context,
                                      NodeInstanceData* instance_data) {
  return CreateEnvironment(isolate,
                           instance_data->event_loop(),
                           context,
                           instance_data->argc(),
                           instance_data->argv(),
                           instance_data->exec_argc(),
                           instance_data->exec_argv());
}


static void HandleCloseCb(uv_handle_t* handle) {
  Environment* env = reinterpret_cast<Environment*>(handle->data);
  env->FinishHandleCleanup(handle);
}


static void HandleCleanup(Environment* env,
                          uv_handle_t* handle,
                          void* arg) {
  handle->data = env;
  uv_close(handle, HandleCloseCb);
}


Environment* CreateEnvironment(Isolate* isolate,
                               uv_loop_t* loop,
                               Local<Context> context,
                               int argc,
                               const char* const* argv,
                               int exec_argc,
                               const char* const* exec_argv) {
  HandleScope handle_scope(isolate);

  Context::Scope context_scope(context);
  Environment* env = Environment::New(context, loop);

  isolate->SetAutorunMicrotasks(false);

  uv_check_init(env->event_loop(), env->immediate_check_handle());
  uv_unref(
      reinterpret_cast<uv_handle_t*>(env->immediate_check_handle()));

  uv_idle_init(env->event_loop(), env->immediate_idle_handle());

  // Inform V8's CPU profiler when we're idle.  The profiler is sampling-based
  // but not all samples are created equal; mark the wall clock time spent in
  // epoll_wait() and friends so profiling tools can filter it out.  The samples
  // still end up in v8.log but with state=IDLE rather than state=EXTERNAL.
  // TODO(bnoordhuis) Depends on a libuv implementation detail that we should
  // probably fortify in the API contract, namely that the last started prepare
  // or check watcher runs first.  It's not 100% foolproof; if an add-on starts
  // a prepare or check watcher after us, any samples attributed to its callback
  // will be recorded with state=IDLE.
  uv_prepare_init(env->event_loop(), env->idle_prepare_handle());
  uv_check_init(env->event_loop(), env->idle_check_handle());
  uv_unref(reinterpret_cast<uv_handle_t*>(env->idle_prepare_handle()));
  uv_unref(reinterpret_cast<uv_handle_t*>(env->idle_check_handle()));

  // Register handle cleanups
  env->RegisterHandleCleanup(
      reinterpret_cast<uv_handle_t*>(env->immediate_check_handle()),
      HandleCleanup,
      nullptr);
  env->RegisterHandleCleanup(
      reinterpret_cast<uv_handle_t*>(env->immediate_idle_handle()),
      HandleCleanup,
      nullptr);
  env->RegisterHandleCleanup(
      reinterpret_cast<uv_handle_t*>(env->idle_prepare_handle()),
      HandleCleanup,
      nullptr);
  env->RegisterHandleCleanup(
      reinterpret_cast<uv_handle_t*>(env->idle_check_handle()),
      HandleCleanup,
      nullptr);

  if (v8_is_profiling) {
    StartProfilerIdleNotifier(env);
  }

  Local<FunctionTemplate> process_template = FunctionTemplate::New(isolate);
  process_template->SetClassName(FIXED_ONE_BYTE_STRING(isolate, "process"));

  Local<Object> process_object = process_template->GetFunction()->NewInstance();
  env->set_process_object(process_object);

  SetupProcessObject(env, argc, argv, exec_argc, exec_argv);
  LoadAsyncWrapperInfo(env);

  return env;
}


// Entry point for new node instances, also called directly for the main
// node instance.
static void StartNodeInstance(void* arg) {
  NodeInstanceData* instance_data = static_cast<NodeInstanceData*>(arg);
<<<<<<< HEAD
  Isolate::CreateParams params;
  ArrayBufferAllocator array_buffer_allocator;
  params.array_buffer_allocator = &array_buffer_allocator;
  Isolate* isolate = Isolate::New(params);
    // Fetch a reference to the main isolate, so we have a reference to it
=======
  Isolate* isolate = Isolate::New();
  if (track_heap_objects) {
    isolate->GetHeapProfiler()->StartTrackingHeapObjects(true);
  }

  // Fetch a reference to the main isolate, so we have a reference to it
>>>>>>> 53596fd2
  // even when we need it to access it from another (debugger) thread.
  if (instance_data->is_main())
    node_isolate = isolate;
  {
    Locker locker(isolate);
    Isolate::Scope isolate_scope(isolate);
    HandleScope handle_scope(isolate);
    Local<Context> context = Context::New(isolate);
    Environment* env = CreateEnvironment(isolate, context, instance_data);
    Context::Scope context_scope(context);
    if (instance_data->is_main())
      env->set_using_abort_on_uncaught_exc(abort_on_uncaught_exception);
    // Start debug agent when argv has --debug
    if (instance_data->use_debug_agent())
      StartDebug(env, debug_wait_connect);

    LoadEnvironment(env);

    env->set_trace_sync_io(trace_sync_io);

    // Enable debugger
    if (instance_data->use_debug_agent())
      EnableDebug(env);

    {
      SealHandleScope seal(isolate);
      bool more;
      do {
        v8::platform::PumpMessageLoop(default_platform, isolate);
        more = uv_run(env->event_loop(), UV_RUN_ONCE);

        if (more == false) {
          v8::platform::PumpMessageLoop(default_platform, isolate);
          EmitBeforeExit(env);

          // Emit `beforeExit` if the loop became alive either after emitting
          // event, or after running some callbacks.
          more = uv_loop_alive(env->event_loop());
          if (uv_run(env->event_loop(), UV_RUN_NOWAIT) != 0)
            more = true;
        }
      } while (more == true);
    }

    env->set_trace_sync_io(false);

    int exit_code = EmitExit(env);
    if (instance_data->is_main())
      instance_data->set_exit_code(exit_code);
    RunAtExit(env);

    env->Dispose();
    env = nullptr;
  }

  CHECK_NE(isolate, nullptr);
  isolate->Dispose();
  isolate = nullptr;
  if (instance_data->is_main())
    node_isolate = nullptr;
}

int Start(int argc, char** argv) {
  PlatformInit();

  CHECK_GT(argc, 0);

  // Hack around with the argv pointer. Used for process.title = "blah".
  argv = uv_setup_args(argc, argv);

  // This needs to run *before* V8::Initialize().  The const_cast is not
  // optional, in case you're wondering.
  int exec_argc;
  const char** exec_argv;
  Init(&argc, const_cast<const char**>(argv), &exec_argc, &exec_argv);

#if HAVE_OPENSSL
  // V8 on Windows doesn't have a good source of entropy. Seed it from
  // OpenSSL's pool.
  V8::SetEntropySource(crypto::EntropySource);
#endif

  const int thread_pool_size = 4;
  default_platform = v8::platform::CreateDefaultPlatform(thread_pool_size);
  V8::InitializePlatform(default_platform);
  V8::Initialize();

  int exit_code = 1;
  {
    NodeInstanceData instance_data(NodeInstanceType::MAIN,
                                   uv_default_loop(),
                                   argc,
                                   const_cast<const char**>(argv),
                                   exec_argc,
                                   exec_argv,
                                   use_debug_agent);
    StartNodeInstance(&instance_data);
    exit_code = instance_data.exit_code();
  }
  V8::Dispose();

  delete default_platform;
  default_platform = nullptr;

  delete[] exec_argv;
  exec_argv = nullptr;

  return exit_code;
}


}  // namespace node<|MERGE_RESOLUTION|>--- conflicted
+++ resolved
@@ -147,41 +147,6 @@
 static Isolate* node_isolate = nullptr;
 static v8::Platform* default_platform;
 
-<<<<<<< HEAD
-=======
-class ArrayBufferAllocator : public ArrayBuffer::Allocator {
- public:
-  // Impose an upper limit to avoid out of memory errors that bring down
-  // the process.
-  static const size_t kMaxLength = 0x3fffffff;
-  static ArrayBufferAllocator the_singleton;
-  virtual ~ArrayBufferAllocator() = default;
-  virtual void* Allocate(size_t length) override;
-  virtual void* AllocateUninitialized(size_t length) override;
-  virtual void Free(void* data, size_t length) override;
- private:
-  ArrayBufferAllocator() = default;
-  DISALLOW_COPY_AND_ASSIGN(ArrayBufferAllocator);
-};
-
-ArrayBufferAllocator ArrayBufferAllocator::the_singleton;
-
-
-void* ArrayBufferAllocator::Allocate(size_t length) {
-  return calloc(length, 1);
-}
-
-
-void* ArrayBufferAllocator::AllocateUninitialized(size_t length) {
-  return malloc(length);
-}
-
-
-void ArrayBufferAllocator::Free(void* data, size_t length) {
-  free(data);
-}
-
->>>>>>> 53596fd2
 
 static void CheckImmediate(uv_check_t* handle) {
   Environment* env = Environment::from_immediate_check_handle(handle);
@@ -3107,20 +3072,12 @@
          "  --no-deprecation      silence deprecation warnings\n"
          "  --throw-deprecation   throw an exception anytime a deprecated "
          "function is used\n"
-<<<<<<< HEAD
-         "  --trace-deprecation  show stack traces on deprecations\n"
-         "  --trace-sync-io      show stack trace when use of sync IO\n"
-         "                       is detected after the first tick\n"
-         "  --use-old-buffer     Revert to old Buffer implementation\n"
-         "  --v8-options         print v8 command line options\n"
-=======
          "  --trace-deprecation   show stack traces on deprecations\n"
          "  --trace-sync-io       show stack trace when use of sync IO\n"
          "                        is detected after the first tick\n"
          "  --track-heap-objects  track heap object allocations for heap "
          "snapshots\n"
          "  --v8-options          print v8 command line options\n"
->>>>>>> 53596fd2
 #if defined(NODE_HAVE_I18N_SUPPORT)
          "  --icu-data-dir=dir    set ICU data load path to dir\n"
          "                        (overrides NODE_ICU_DATA)\n"
@@ -3935,20 +3892,16 @@
 // node instance.
 static void StartNodeInstance(void* arg) {
   NodeInstanceData* instance_data = static_cast<NodeInstanceData*>(arg);
-<<<<<<< HEAD
   Isolate::CreateParams params;
   ArrayBufferAllocator array_buffer_allocator;
   params.array_buffer_allocator = &array_buffer_allocator;
   Isolate* isolate = Isolate::New(params);
-    // Fetch a reference to the main isolate, so we have a reference to it
-=======
-  Isolate* isolate = Isolate::New();
+
   if (track_heap_objects) {
     isolate->GetHeapProfiler()->StartTrackingHeapObjects(true);
   }
 
   // Fetch a reference to the main isolate, so we have a reference to it
->>>>>>> 53596fd2
   // even when we need it to access it from another (debugger) thread.
   if (instance_data->is_main())
     node_isolate = isolate;
