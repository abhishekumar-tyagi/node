--- conflicted
+++ resolved
@@ -455,10 +455,6 @@
   }
 
   Environment* env = Environment::GetCurrent(context);
-<<<<<<< HEAD
-=======
-
->>>>>>> d9214a7a
   for (const PromiseHookCallback& hook : env->promise_hooks_) {
     hook.cb_(type, promise, parent, hook.arg_);
   }
