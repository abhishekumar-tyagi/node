--- conflicted
+++ resolved
@@ -20,16 +20,12 @@
 // USE OR OTHER DEALINGS IN THE SOFTWARE.
 
 #include "node_stat_watcher.h"
-<<<<<<< HEAD
 #include "async-wrap.h"
 #include "async-wrap-inl.h"
 #include "env.h"
 #include "env-inl.h"
 #include "util.h"
 #include "util-inl.h"
-=======
-#include "util.h"
->>>>>>> 1cb6f1a4
 
 #include <assert.h>
 #include <string.h>
@@ -116,13 +112,8 @@
   Environment* env = Environment::GetCurrent(args.GetIsolate());
   HandleScope scope(env->isolate());
 
-<<<<<<< HEAD
   StatWatcher* wrap = Unwrap<StatWatcher>(args.Holder());
-  String::Utf8Value path(args[0]);
-=======
-  StatWatcher* wrap = ObjectWrap::Unwrap<StatWatcher>(args.Holder());
   node::Utf8Value path(args[0]);
->>>>>>> 1cb6f1a4
   const bool persistent = args[1]->BooleanValue();
   const uint32_t interval = args[2]->Uint32Value();
 
