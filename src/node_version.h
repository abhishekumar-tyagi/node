--- conflicted
+++ resolved
@@ -3,11 +3,7 @@
 
 #define NODE_MAJOR_VERSION 2
 #define NODE_MINOR_VERSION 0
-<<<<<<< HEAD
-#define NODE_PATCH_VERSION 0
-=======
 #define NODE_PATCH_VERSION 1
->>>>>>> 2ed10f13
 
 #define NODE_VERSION_IS_RELEASE 0
 
@@ -49,10 +45,6 @@
  * an API is broken in the C++ side, including in v8 or
  * other dependencies.
  */
-<<<<<<< HEAD
-#define NODE_MODULE_VERSION 44  /* io.js v2.x */
-=======
 #define NODE_MODULE_VERSION 44  /* io.js v2.0.0 */
->>>>>>> 2ed10f13
 
 #endif  /* SRC_NODE_VERSION_H_ */