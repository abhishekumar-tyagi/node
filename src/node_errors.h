--- conflicted
+++ resolved
@@ -31,39 +31,6 @@
 // `node::ERR_INVALID_ARG_TYPE(isolate, "message")` returning
 // a `Local<Value>` containing the TypeError with proper code and message
 
-<<<<<<< HEAD
-#define ERRORS_WITH_CODE(V)                                                   \
-  V(ERR_BUFFER_CONTEXT_NOT_AVAILABLE, Error)                                  \
-  V(ERR_BUFFER_OUT_OF_BOUNDS, RangeError)                                     \
-  V(ERR_BUFFER_TOO_LARGE, Error)                                              \
-  V(ERR_CONSTRUCT_CALL_REQUIRED, TypeError)                                   \
-  V(ERR_CONSTRUCT_CALL_INVALID, TypeError)                                    \
-  V(ERR_CRYPTO_UNKNOWN_CIPHER, Error)                                         \
-  V(ERR_CRYPTO_UNKNOWN_DH_GROUP, Error)                                       \
-  V(ERR_INVALID_ARG_VALUE, TypeError)                                         \
-  V(ERR_OSSL_EVP_INVALID_DIGEST, Error)                                       \
-  V(ERR_INVALID_ARG_TYPE, TypeError)                                          \
-  V(ERR_INVALID_MODULE_SPECIFIER, TypeError)                                  \
-  V(ERR_INVALID_PACKAGE_CONFIG, Error)                                        \
-  V(ERR_INVALID_PACKAGE_TARGET, Error)                                        \
-  V(ERR_INVALID_TRANSFER_OBJECT, TypeError)                                   \
-  V(ERR_MEMORY_ALLOCATION_FAILED, Error)                                      \
-  V(ERR_MISSING_ARGS, TypeError)                                              \
-  V(ERR_MISSING_MESSAGE_PORT_IN_TRANSFER_LIST, TypeError)                     \
-  V(ERR_MISSING_PASSPHRASE, TypeError)                                        \
-  V(ERR_MISSING_PLATFORM_FOR_WORKER, Error)                                   \
-  V(ERR_NON_CONTEXT_AWARE_DISABLED, Error)                                    \
-  V(ERR_MODULE_NOT_FOUND, Error)                                              \
-  V(ERR_OUT_OF_RANGE, RangeError)                                             \
-  V(ERR_PACKAGE_PATH_NOT_EXPORTED, Error)                                     \
-  V(ERR_SCRIPT_EXECUTION_INTERRUPTED, Error)                                  \
-  V(ERR_SCRIPT_EXECUTION_TIMEOUT, Error)                                      \
-  V(ERR_STRING_TOO_LONG, Error)                                               \
-  V(ERR_TLS_INVALID_PROTOCOL_METHOD, TypeError)                               \
-  V(ERR_TRANSFERRING_EXTERNALIZED_SHAREDARRAYBUFFER, TypeError)               \
-  V(ERR_TLS_PSK_SET_IDENTIY_HINT_FAILED, Error)                               \
-  V(ERR_VM_MODULE_CACHED_DATA_REJECTED, Error)                                \
-=======
 #define ERRORS_WITH_CODE(V)                                                  \
   V(ERR_BUFFER_CONTEXT_NOT_AVAILABLE, Error)                                 \
   V(ERR_BUFFER_OUT_OF_BOUNDS, RangeError)                                    \
@@ -96,7 +63,6 @@
   V(ERR_TRANSFERRING_EXTERNALIZED_SHAREDARRAYBUFFER, TypeError)              \
   V(ERR_TLS_PSK_SET_IDENTIY_HINT_FAILED, Error)                              \
   V(ERR_VM_MODULE_CACHED_DATA_REJECTED, Error)                               \
->>>>>>> 2a7d6620
 
 #define V(code, type)                                                         \
   inline v8::Local<v8::Value> code(v8::Isolate* isolate,                      \
@@ -120,41 +86,6 @@
 #undef V
 
 // Errors with predefined static messages
-
-<<<<<<< HEAD
-#define PREDEFINED_ERROR_MESSAGES(V)                                          \
-  V(ERR_BUFFER_CONTEXT_NOT_AVAILABLE,                                         \
-    "Buffer is not available for the current Context")                        \
-  V(ERR_CONSTRUCT_CALL_INVALID, "Constructor cannot be called")               \
-  V(ERR_CONSTRUCT_CALL_REQUIRED, "Cannot call constructor without `new`")     \
-  V(ERR_CRYPTO_UNKNOWN_CIPHER, "Unknown cipher")                              \
-  V(ERR_CRYPTO_UNKNOWN_DH_GROUP, "Unknown DH group")                          \
-  V(ERR_INVALID_TRANSFER_OBJECT, "Found invalid object in transferList")      \
-  V(ERR_MEMORY_ALLOCATION_FAILED, "Failed to allocate memory")                \
-  V(ERR_OSSL_EVP_INVALID_DIGEST, "Invalid digest used")                       \
-  V(ERR_MISSING_MESSAGE_PORT_IN_TRANSFER_LIST,                                \
-    "MessagePort was found in message but not listed in transferList")        \
-  V(ERR_MISSING_PLATFORM_FOR_WORKER,                                          \
-    "The V8 platform used by this instance of Node does not support "         \
-    "creating Workers")                                                       \
-  V(ERR_NON_CONTEXT_AWARE_DISABLED,                                           \
-    "Loading non context-aware native modules has been disabled")             \
-  V(ERR_SCRIPT_EXECUTION_INTERRUPTED,                                         \
-    "Script execution was interrupted by `SIGINT`")                           \
-  V(ERR_TRANSFERRING_EXTERNALIZED_SHAREDARRAYBUFFER,                          \
-    "Cannot serialize externalized SharedArrayBuffer")                        \
-  V(ERR_TLS_PSK_SET_IDENTIY_HINT_FAILED, "Failed to set PSK identity hint")   \
-
-#define V(code, message)                                                      \
-  inline v8::Local<v8::Value> code(v8::Isolate* isolate) {                    \
-    return code(isolate, message);                                            \
-  }                                                                           \
-  inline void THROW_ ## code(v8::Isolate* isolate) {                          \
-    isolate->ThrowException(code(isolate, message));                          \
-  }                                                                           \
-  inline void THROW_ ## code(Environment* env) {                              \
-    THROW_ ## code(env->isolate());                                           \
-=======
 #define PREDEFINED_ERROR_MESSAGES(V)                                           \
   V(ERR_BUFFER_CONTEXT_NOT_AVAILABLE,                                          \
     "Buffer is not available for the current Context")                         \
@@ -189,7 +120,6 @@
   }                                                                          \
   inline void THROW_ ## code(Environment* env) {                             \
     THROW_ ## code(env->isolate());                                          \
->>>>>>> 2a7d6620
   }
   PREDEFINED_ERROR_MESSAGES(V)
 #undef V
