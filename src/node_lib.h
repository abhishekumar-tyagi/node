#ifndef SRC_NODE_LIB_H_
#define SRC_NODE_LIB_H_

#include <string>
#include <vector>
#include <map>
#include <functional>
#include <initializer_list>
#include "v8.h"
#include "uv.h"
#include "node.h"

namespace node {

namespace internal {  // internals, provided for experienced users

/**
 * @brief Returns the `v8::Isolate` for Node.js.
 *
 * Returns a pointer to the currently used `v8::Isolate`, if the Node.js engine
 * is initialized already.
 * *Important* Use with caution, changing this object might break Node.js.
 * @return Pointer to the `v8::Isolate`.
 */
v8::Isolate* isolate();

/**
 * @brief Returns the `node::Environment` for Node.js.
 *
 * Returns a pointer to the currently used `node::Environment`, if the Node.js
 * engine is initialized already.
 * *Important* Use with caution, changing this object might break Node.js.
 * @return Pointer to the `node::Environment`.
 */
Environment* environment();

}  // namespace internal

/**
 * @brief Configures the uv loop behavior, which is used within the Node.js
 * event loop.
 *
 * Contains various behavior patterns for the uv loop, which is used within
 * the Node.js event loop.
 * *Important*: Contains the same values as `uv_run_mode`.
 */
enum class UvLoopBehavior : int {
  RUN_DEFAULT  = UV_RUN_DEFAULT,
  ///< Processes events as long as events are available.

  RUN_ONCE     = UV_RUN_ONCE,
  ///< Processes events once from the uv loop.
  ///< If there are currently no events, the loop will wait until at least
  ///< one event appeared.

  RUN_NOWAIT   = UV_RUN_NOWAIT,
  ///< Processes events once from the uv loop. If there are currently no events,
  ///< the loop will *not* wait und return immediately.
};

/**
 * @brief Indicates if the Node.js event loop is executed by `RunEventLoop`.
 * @return True, if the Node.js event loop is executed by `RunEventLoop`.
 * False otherwise.
 */
bool eventLoopIsRunning();

/*********************************************************
 * Start Node.js engine
 *********************************************************/

/**
 * @brief Starts the Node.js engine without executing a concrete script.
 *
 * Starts the Node.js engine by executing bootstrap code.
 * This is required in order to load scripts (e.g. `Run`) or evaluate
 * JavaScript code (e.g. `Evaluate`).
 * Additionally, Node.js will not process any pending events caused by the
 * JavaScript execution as long as `ProcessEvents` or `RunEventLoop` is
 * not called.
 * @param program_name The name for the Node.js application.
 * @param node_args List of arguments for the Node.js engine.
 * @param evaluate_stdin Controls whether stdin is evaluated.
 * @return Potential errors are indicated by a return value not equal to 0.
 */
NODE_EXTERN int Initialize(const std::string& program_name = "node_lib",
                           const std::vector<std::string>& node_args = {},
                           const bool evaluate_stdin = false);

/**
 * @brief Starts the Node.js engine.
 *
 * Starts the Node.js engine by executing bootstrap code.
 * This is required in order to load scripts (e.g. `Run`) or evaluate
 * JavaScript code (e.g. `Evaluate`).
 * Additionally, Node.js will not process any pending events caused by the
 * JavaScript execution as long as `ProcessEvents` or `RunEventLoop` is
 * not called.
 * @param argc The number of arguments.
 * @param argv List of arguments for the Node.js engine,
 * where the first argument needs to be the program name.
 * The number of arguments must correspond to argc.
 * @param evaluate_stdin Controls whether stdin is evaluated.
 * @return Potential errors are indicated by a return value not equal to 0.
 */
NODE_EXTERN int Initialize(int argc,
                           const char** argv,
                           const bool evaluate_stdin = false);


/**
 * @brief Stops the Node.js engine and destroys all current state.
 *
 * Stops the Node.js engine.
 * This is done in two steps:
 * 1. Issues the Node.js event loop to no longer accept any incoming events.
 * 2. Waits for the event loop to be empty and then executes clean up code.
 */
NODE_EXTERN int Deinitialize();

/*********************************************************
 * Handle JavaScript events
 *********************************************************/

/**
 * @brief Executes the Node.js event loop once.
 *
 * Processes all currently pending events in the Node.js event loop.
 * This method returns immediately if there are no pending events.
 * @param behavior The uv event loop behavior.
 * @return True, if more events need to be processed. False otherwise.
 */
NODE_EXTERN bool ProcessEvents(
      UvLoopBehavior behavior = UvLoopBehavior::RUN_NOWAIT);

/**
 * @brief Starts the execution of the Node.js event loop. Calling the given
 * callback once per loop tick.
 *
 * Executes the Node.js event loop as long as events keep coming.
 * Once per loop execution, after events were processed, the given callback
 * is executed. The event loop can be paused by calling `StopEventLoop`.
 * @param behavior The uv event loop behavior.
 * @param callback The callback, which should be executed periodically while
 * the calling thread is blocked.
 */
NODE_EXTERN void RunEventLoop(
      const std::function<void()> & callback,
      UvLoopBehavior behavior = UvLoopBehavior::RUN_NOWAIT);

/*********************************************************
 * Stop Node.js engine
 *********************************************************/

/**
 * @brief Issues the Node.js event loop to stop.
 *
 * Issues the Node.js event loop to stop.
 * The event loop will finish its current execution. This means, that the loop
 * is not guaranteed to have stopped when this method returns.
 * The execution can be resumed by using `RunEventLoop` again.
 */
NODE_EXTERN void StopEventLoop();

/*********************************************************
 * Basic operations
 *********************************************************/

/**
 * @brief Executes the content of a given JavaScript file.
 *
 * Loads and executes the content of the given file.
 * This method returns after the script was evaluated once.
 * This means, that any pending events will not be processed as long as
 * `ProcessEvents` or `RunEventLoop` is not called.
 * Note: This method is executed in the environment created by the
 * Initialize() function.
 * @param path The path to the JavaScript file.
 * @return The return value of the given JavaScript file.
 */
NODE_EXTERN v8::MaybeLocal<v8::Value> Run(const std::string& path);

/**
 * @brief Executes the content of a given JavaScript file.
 *
 * Loads and executes the content of the given file.
 * This method returns after the script was evaluated once.
 * This means, that any pending events will not be processed as long as
 * `ProcessEvents` or `RunEventLoop` is not called.
 * @param env The environment where this call should be executed.
 * @param path The path to the JavaScript file.
 * @return The return value of the given JavaScript file.
 */
NODE_EXTERN v8::MaybeLocal<v8::Value> Run(Environment* env,
                                          const std::string& path);

/**
 * @brief Evaluates the given JavaScript code.
 *
 * Parses and runs the given JavaScipt code.
 * Note: This method is executed in the environment created by the
 * Initialize() function.
 * @param java_script_code The code to evaluate.
 * @return The return value of the evaluated code.
 */
NODE_EXTERN v8::MaybeLocal<v8::Value> Evaluate(const std::string& js_code);

/**
 * @brief Evaluates the given JavaScript code.
 *
 * Parses and runs the given JavaScipt code.
 * @param env The environment where this call should be executed.
 * @param java_script_code The code to evaluate.
 * @return The return value of the evaluated code.
 */
NODE_EXTERN v8::MaybeLocal<v8::Value> Evaluate(Environment* env,
                                               const std::string& js_code);

/**
 * @brief Returns the JavaScript root object.
 *
 * Returns the global root object for the current JavaScript context.
 * Note: This method is executed in the environment created by the
 * Initialize() function.
 * @return The global root object.
 */
NODE_EXTERN v8::MaybeLocal<v8::Object> GetRootObject();
/**
 * @brief Returns the JavaScript root object.
 *
 * Returns the global root object for the current JavaScript context.
 * @param env The environment where this call should be executed.
 * @return The global root object.
 */
NODE_EXTERN v8::MaybeLocal<v8::Object> GetRootObject(Environment* env);

/**
 * @brief Registers a native C++ module.
 *
 * Adds a native module to the Node.js engine.
 * The module is initialized within the given callback. Additionally, private
 * data can be included in the module using the priv pointer.
 * The module can be used in JavaScript by calling
 * `let cpp_module = process.binding('module_name')`.
 * Note: This method is executed in the environment created by the
 * Initialize() function.
 * @param name The name for the module.
 * @param callback The method, which initializes the module (e.g. by adding
 * methods to the module).
 * @param priv Any private data, which should be included within the module.
 * @param target The name for the module within the JavaScript context. (e.g.
 * `const target = process.binding(module_name)`) If empty, the module
 * will *not* be registered within the global JavaScript context automatically.
 */
NODE_EXTERN void RegisterModule(const std::string& name,
                                const addon_context_register_func& callback,
                                void* priv = nullptr,
                                const std::string& target = "");
/**
 * @brief Registers a native C++ module.
 *
 * Adds a native module to the Node.js engine.
 * The module is initialized within the given callback. Additionally, private
 * data can be included in the module using the priv pointer.
 * The module can be used in JavaScript by calling
 * `let cpp_module = process.binding('module_name')`.
 * @param env The environment where this call should be executed.
 * @param name The name for the module.
 * @param callback The method, which initializes the module (e.g. by adding
 * methods to the module).
 * @param priv Any private data, which should be included within the module.
 * @param target The name for the module within the JavaScript context. (e.g.
 * `const target = process.binding(module_name)`) If empty, the module
 * will *not* be registered within the global JavaScript context automatically.
 */
NODE_EXTERN void RegisterModule(Environment* env,
                                const std::string& name,
                                const addon_context_register_func& callback,
                                void* priv = nullptr,
                                const std::string& target = "");

/**
 * @brief Registers a native C++ module.
 *
 * Adds a native module to the Node.js engine.
 * Additionally, this method adds the given methods to the module.
 * The module can be used in JavaScript by calling
 * `let cpp_module = process.binding('module_name')`.
 * Note: This method is executed in the environment created by the
 * Initialize() function.
 * @param name The name for the module.
 * @param module_functions A list of functions and their names for the module.
 * @param target The name for the module within the JavaScript context. (e.g.
 * `const target = process.binding(module_name)`) If empty, the module
 * will *not* be registered within the global JavaScript context automatically.
 */
NODE_EXTERN void RegisterModule(
    const std::string& name,
    const std::map<std::string, v8::FunctionCallback>& module_functions,
    const std::string& target = "");

/**
 * @brief Registers a native C++ module.
 *
 * Adds a native module to the Node.js engine.
 * Additionally, this method adds the given methods to the module.
 * The module can be used in JavaScript by calling
 * `let cpp_module = process.binding('module_name')`.
 * @param env The environment where this call should be executed.
 * @param name The name for the module.
 * @param module_functions A list of functions and their names for the module.
 * @param target The name for the module within the JavaScript context. (e.g.
 * `const target = process.binding(module_name)`) If empty, the module
 * will *not* be registered within the global JavaScript context automatically.
 */
NODE_EXTERN void RegisterModule(
    Environment* env,
    const std::string& name,
    const std::map<std::string, v8::FunctionCallback>& module_functions,
    const std::string& target = "");


/*********************************************************
 * Convenience operations
 *********************************************************/

/**
 * @brief Adds a NPM module to the current JavaScript context.
 *
 * Adds a given NPM module to the JavaScript context.
 * This is achieved by calling `require('module_name')`.
 * *Important* Make sure the NPM module is installed before using this method.
 * Note: This method is executed in the environment created by the
 * Initialize() function.
 * @param name The name of the NPM module.
 * When using just the modules name, the "node_modules" directory should be
 * located within the working directory. You can also load modules from
 * different locations by providing the full path to the module.
 * @return The export object of the NPM module.
 */
NODE_EXTERN v8::MaybeLocal<v8::Object> IncludeModule(const std::string& name);

/**
 * @brief Adds a NPM module to the current JavaScript context.
 *
 * Adds a given NPM module to the JavaScript context.
 * This is achieved by calling `require('module_name')`.
 * *Important* Make sure the NPM module is installed before using this method.
 * @param env The environment where this call should be executed.
 * @param name The name of the NPM module.
 * When using just the modules name, the "node_modules" directory should be
 * located within the working directory. You can also load modules from
 * different locations by providing the full path to the module.
 * @return The export object of the NPM module.
 */
NODE_EXTERN v8::MaybeLocal<v8::Object> IncludeModule(Environment* env,
                                                     const std::string& name);

/**
 * @brief Returns a member of the given object.
 *
 * Returns a member of the given object, specified by the members name.
 * Note: This method is executed in the environment created by the
 * Initialize() function.
 * @param object The container for the requested value.
 * @param value_name The name of the requested value.
 * @return The requested value.
 */
NODE_EXTERN v8::MaybeLocal<v8::Value> GetValue(v8::Local<v8::Object> object,
                                               const std::string& value_name);

/**
 * @brief Returns a member of the given object.
 *
 * Returns a member of the given object, specified by the members name.
 * @param env The environment where this call should be executed.
 * @param object The container for the requested value.
 * @param value_name The name of the requested value.
 * @return The requested value.
 */
NODE_EXTERN v8::MaybeLocal<v8::Value> GetValue(Environment* env,
                                               v8::Local<v8::Object> object,
                                               const std::string& value_name);

/**
 * @brief Calls a method on a given object.
 *
 * Calls a method on a given object.
 * The function is retrieved by using the functions name.
 * Additionally, a list of parameters is passed to the called function.
 * Note: This method is executed in the environment created by the
 * Initialize() function.
 * @param object The container of the called function.
 * @param function_name The name of the function to call.
 * @param args The parameters to pass to the called function.
 * @return The return value of the called function.
 */
NODE_EXTERN v8::MaybeLocal<v8::Value> Call(
    v8::Local<v8::Object> object,
    const std::string& function_name,
    const std::vector<v8::Local<v8::Value>>& args = {});

/**
<<<<<<< HEAD
=======
 * @brief Calls a method on a given object.
 *
 * Calls a method on a given object.
 * The function is retrieved by using the functions name.
 * Additionally, a list of parameters is passed to the called function.
 * @param env The environment where this call should be executed.
 * @param object The container of the called function.
 * @param function_name The name of the function to call.
 * @param args The parameters to pass to the called function.
 * @return The return value of the called function.
 */
NODE_EXTERN v8::MaybeLocal<v8::Value> Call(
    Environment* env,
    v8::Local<v8::Object> object,
    const std::string& function_name,
    const std::vector<v8::Local<v8::Value>>& args = {});

/**
>>>>>>> 1fbcc753
 * @brief Calls a given method on a given object.
 *
 * Calls a given method on a given object.
 * Additionally, a list of parameters is passed to the called function.
 * Note: This method is executed in the environment created by the
 * Initialize() function.
 * @param object The receiver of the given function.
 * @param function The function to be called.
 * @param args The parameters to pass to the called function.
 * @return The return value of the called function.
 */
NODE_EXTERN v8::MaybeLocal<v8::Value> Call(
    v8::Local<v8::Object> receiver,
    v8::Local<v8::Function> function,
    const std::vector<v8::Local<v8::Value>>& args = {});
<<<<<<< HEAD
}  // namespace node
=======

/**
 * @brief Calls a given method on a given object.
 *
 * Calls a given method on a given object.
 * Additionally, a list of parameters is passed to the called function.
 * @param env The environment where this call should be executed.
 * @param object The receiver of the given function.
 * @param function The function to be called.
 * @param args The parameters to pass to the called function.
 * @return The return value of the called function.
 */
NODE_EXTERN v8::MaybeLocal<v8::Value> Call(
    Environment* env,
    v8::Local<v8::Object> receiver,
    v8::Local<v8::Function> function,
    const std::vector<v8::Local<v8::Value>>& args = {});
>>>>>>> 1fbcc753

}  // namespace node

#endif  // SRC_NODE_LIB_H_<|MERGE_RESOLUTION|>--- conflicted
+++ resolved
@@ -401,8 +401,6 @@
     const std::vector<v8::Local<v8::Value>>& args = {});
 
 /**
-<<<<<<< HEAD
-=======
  * @brief Calls a method on a given object.
  *
  * Calls a method on a given object.
@@ -421,7 +419,6 @@
     const std::vector<v8::Local<v8::Value>>& args = {});
 
 /**
->>>>>>> 1fbcc753
  * @brief Calls a given method on a given object.
  *
  * Calls a given method on a given object.
@@ -437,9 +434,6 @@
     v8::Local<v8::Object> receiver,
     v8::Local<v8::Function> function,
     const std::vector<v8::Local<v8::Value>>& args = {});
-<<<<<<< HEAD
-}  // namespace node
-=======
 
 /**
  * @brief Calls a given method on a given object.
@@ -457,7 +451,6 @@
     v8::Local<v8::Object> receiver,
     v8::Local<v8::Function> function,
     const std::vector<v8::Local<v8::Value>>& args = {});
->>>>>>> 1fbcc753
 
 }  // namespace node
 
