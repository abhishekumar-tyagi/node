--- conflicted
+++ resolved
@@ -80,19 +80,14 @@
  * not called.
  * @param program_name The name for the Node.js application.
  * @param node_args List of arguments for the Node.js engine.
-<<<<<<< HEAD
  * @param evaluate_stdin Controls whether the Node.js JavaScript code also
  * executes additional startup tasks like reading
  * and executing stdin, starting the REPL and so on.
-=======
- * @param allow_repl Controls whether the node.js REPL gets spawned when stdin
- * is an interactive terminal.
  * @return Potential errors are indicated by a return value not equal to 0.
->>>>>>> e7516644
  */
 NODE_EXTERN int Initialize(const std::string& program_name = "node_lib",
-                            const std::vector<std::string>& node_args = {},
-                            const bool evaluate_stdin = false);
+                           const std::vector<std::string>& node_args = {},
+                           const bool evaluate_stdin = false);
 
 /**
  * @brief Starts the Node.js engine.
@@ -107,37 +102,14 @@
  * @param argv List of arguments for the Node.js engine,
  * where the first argument needs to be the program name.
  * The number of arguments must correspond to argc.
-<<<<<<< HEAD
- */
-NODE_EXTERN void Initialize(int argc, const char** argv);
-
-/**
- * @brief Starts the Node.js engine.
- *
- * Starts the Node.js engine by executing bootstrap code.
- * This is required in order to load scripts (e.g. `Run`) or evaluate
- * JavaScript code (e.g. `Evaluate`).
- * Additionally, Node.js will not process any pending events caused by the
- * JavaScript execution as long as `ProcessEvents` or `RunEventLoop` is
- * not called.
- * @param argc The number of arguments.
- * @param argv List of arguments for the Node.js engine,
- * where the first argument needs to be the program name.
- * The number of arguments must correspond to argc.
- * @param evaluate_stdin Controls whether the Node.js JavaScript code also
- * executes additional startup tasks like reading
- * and executing stdin, starting the REPL and so on.
- */
-void Initialize(int argc, const char** argv, const bool evaluate_stdin);
-=======
- * @param allow_repl Controls whether the node.js REPL gets spawned when stdin
+ * @param evaluate_stdin Controls whether the node.js REPL gets spawned when stdin
  * is an interactive terminal.
  * @return Potential errors are indicated by a return value not equal to 0.
  */
 NODE_EXTERN int Initialize(int argc,
-                            const char** argv,
-                            const bool allow_repl = false);
->>>>>>> e7516644
+                           const char** argv,
+                           const bool evaluate_stdin = false);
+
 
 /**
  * @brief Stops the Node.js engine and destroys all current state.
