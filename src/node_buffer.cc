--- conflicted
+++ resolved
@@ -21,15 +21,12 @@
     if (!(r)) return env->ThrowRangeError("out of range index");            \
   } while (0)
 
-<<<<<<< HEAD
-=======
 #define THROW_AND_RETURN_UNLESS_BUFFER(env, obj)                            \
   do {                                                                      \
     if (!HasInstance(obj))                                                  \
       return env->ThrowTypeError("argument should be a Buffer");            \
   } while (0)
 
->>>>>>> 2db57bde
 #define SPREAD_ARG(val, name)                                                 \
   CHECK((val)->IsUint8Array());                                               \
   Local<Uint8Array> name = (val).As<Uint8Array>();                            \
@@ -80,11 +77,7 @@
  public:
   static inline void Free(char* data, void* hint);
   static inline CallbackInfo* New(Isolate* isolate,
-<<<<<<< HEAD
                                   Local<Object> object,
-=======
-                                  Handle<Object> object,
->>>>>>> 2db57bde
                                   FreeCallback callback,
                                   void* hint = 0);
   inline void Dispose(Isolate* isolate);
@@ -93,11 +86,7 @@
   static void WeakCallback(const WeakCallbackData<Object, CallbackInfo>&);
   inline void WeakCallback(Isolate* isolate, Local<Object> object);
   inline CallbackInfo(Isolate* isolate,
-<<<<<<< HEAD
                       Local<Object> object,
-=======
-                      Handle<Object> object,
->>>>>>> 2db57bde
                       FreeCallback callback,
                       void* hint);
   ~CallbackInfo();
@@ -112,21 +101,6 @@
   ::free(data);
 }
 
-<<<<<<< HEAD
-=======
-
-CallbackInfo* CallbackInfo::New(Isolate* isolate,
-                                Handle<Object> object,
-                                FreeCallback callback,
-                                void* hint) {
-  return new CallbackInfo(isolate, object, callback, hint);
-}
-
-
-void CallbackInfo::Dispose(Isolate* isolate) {
-  WeakCallback(isolate, PersistentToLocal(isolate, persistent_));
-}
->>>>>>> 2db57bde
 
 CallbackInfo* CallbackInfo::New(Isolate* isolate,
                                 Local<Object> object,
@@ -135,26 +109,19 @@
   return new CallbackInfo(isolate, object, callback, hint);
 }
 
-<<<<<<< HEAD
 
 void CallbackInfo::Dispose(Isolate* isolate) {
   WeakCallback(isolate, PersistentToLocal(isolate, persistent_));
 }
 
 
-=======
->>>>>>> 2db57bde
 Persistent<Object>* CallbackInfo::persistent() {
   return &persistent_;
 }
 
 
 CallbackInfo::CallbackInfo(Isolate* isolate,
-<<<<<<< HEAD
                            Local<Object> object,
-=======
-                           Handle<Object> object,
->>>>>>> 2db57bde
                            FreeCallback callback,
                            void* hint)
     : persistent_(isolate, object),
@@ -194,20 +161,12 @@
 
 // Buffer methods
 
-<<<<<<< HEAD
 bool HasInstance(Local<Value> val) {
-=======
-bool HasInstance(Handle<Value> val) {
->>>>>>> 2db57bde
   return val->IsObject() && HasInstance(val.As<Object>());
 }
 
 
-<<<<<<< HEAD
 bool HasInstance(Local<Object> obj) {
-=======
-bool HasInstance(Handle<Object> obj) {
->>>>>>> 2db57bde
   if (!obj->IsUint8Array())
     return false;
   Local<Uint8Array> array = obj.As<Uint8Array>();
@@ -224,11 +183,7 @@
 }
 
 
-<<<<<<< HEAD
 char* Data(Local<Object> obj) {
-=======
-char* Data(Handle<Object> obj) {
->>>>>>> 2db57bde
   CHECK(obj->IsUint8Array());
   Local<Uint8Array> ui = obj.As<Uint8Array>();
   ArrayBuffer::Contents ab_c = ui->Buffer()->GetContents();
@@ -242,11 +197,7 @@
 }
 
 
-<<<<<<< HEAD
 size_t Length(Local<Object> obj) {
-=======
-size_t Length(Handle<Object> obj) {
->>>>>>> 2db57bde
   CHECK(obj->IsUint8Array());
   Local<Uint8Array> ui = obj.As<Uint8Array>();
   return ui->ByteLength();
@@ -263,34 +214,19 @@
 
   if (data == nullptr)
     return Local<Object>();
-<<<<<<< HEAD
 
   size_t actual = StringBytes::Write(isolate, data, length, string, enc);
   CHECK(actual <= length);
 
-=======
-
-  size_t actual = StringBytes::Write(isolate, data, length, string, enc);
-  CHECK(actual <= length);
-
->>>>>>> 2db57bde
   if (actual < length) {
     data = static_cast<char*>(realloc(data, actual));
     CHECK_NE(data, nullptr);
   }
-<<<<<<< HEAD
 
   Local<Object> buf;
   if (New(isolate, data, actual).ToLocal(&buf))
     return scope.Escape(buf);
 
-=======
-
-  Local<Object> buf;
-  if (New(isolate, data, actual).ToLocal(&buf))
-    return scope.Escape(buf);
-
->>>>>>> 2db57bde
   // Object failed to be created. Clean up resources.
   free(data);
   return Local<Object>();
@@ -313,7 +249,6 @@
   if (length > kMaxLength) {
     return Local<Object>();
   }
-<<<<<<< HEAD
 
   void* data;
   if (length > 0) {
@@ -335,29 +270,6 @@
   if (mb.FromMaybe(false))
     return scope.Escape(ui);
 
-=======
-
-  void* data;
-  if (length > 0) {
-    data = malloc(length);
-    if (data == nullptr)
-      return Local<Object>();
-  } else {
-    data = nullptr;
-  }
-
-  Local<ArrayBuffer> ab =
-    ArrayBuffer::New(env->isolate(),
-        data,
-        length,
-        ArrayBufferCreationMode::kInternalized);
-  Local<Uint8Array> ui = Uint8Array::New(ab, 0, length);
-  Maybe<bool> mb =
-      ui->SetPrototype(env->context(), env->buffer_prototype_object());
-  if (mb.FromMaybe(false))
-    return scope.Escape(ui);
-
->>>>>>> 2db57bde
   // Object failed to be created. Clean up resources.
   free(data);
   return Local<Object>();
@@ -374,10 +286,6 @@
 }
 
 
-<<<<<<< HEAD
-// Make a copy of "data". Why this isn't called "Copy", we'll never know.
-=======
->>>>>>> 2db57bde
 MaybeLocal<Object> New(Environment* env, const char* data, size_t length) {
   EscapableHandleScope scope(env->isolate());
 
@@ -517,7 +425,6 @@
     return env->ThrowError("Unable to set Object prototype");
   args.GetReturnValue().Set(ui);
 }
-<<<<<<< HEAD
 
 
 void CreateFromString(const FunctionCallbackInfo<Value>& args) {
@@ -547,37 +454,6 @@
 }
 
 
-=======
-
-
-void CreateFromString(const FunctionCallbackInfo<Value>& args) {
-  CHECK(args[0]->IsString());
-  CHECK(args[1]->IsString());
-
-  enum encoding enc = ParseEncoding(args.GetIsolate(),
-                                    args[1].As<String>(),
-                                    UTF8);
-  Local<Object> buf;
-  if (New(args.GetIsolate(), args[0].As<String>(), enc).ToLocal(&buf))
-    args.GetReturnValue().Set(buf);
-}
-
-
-void CreateFromArrayBuffer(const FunctionCallbackInfo<Value>& args) {
-  Environment* env = Environment::GetCurrent(args);
-  if (!args[0]->IsArrayBuffer())
-    return env->ThrowTypeError("argument is not an ArrayBuffer");
-  Local<ArrayBuffer> ab = args[0].As<ArrayBuffer>();
-  Local<Uint8Array> ui = Uint8Array::New(ab, 0, ab->ByteLength());
-  Maybe<bool> mb =
-      ui->SetPrototype(env->context(), env->buffer_prototype_object());
-  if (!mb.FromMaybe(false))
-    return env->ThrowError("Unable to set Object prototype");
-  args.GetReturnValue().Set(ui);
-}
-
-
->>>>>>> 2db57bde
 void Slice(const FunctionCallbackInfo<Value>& args) {
   CHECK(args[0]->IsUint8Array());
   CHECK(args[1]->IsNumber());
@@ -596,11 +472,7 @@
   Maybe<bool> mb =
       ui->SetPrototype(env->context(), env->buffer_prototype_object());
   if (!mb.FromMaybe(false))
-<<<<<<< HEAD
-    env->ThrowError("Unable to set Object prototype");
-=======
     return env->ThrowError("Unable to set Object prototype");
->>>>>>> 2db57bde
   args.GetReturnValue().Set(ui);
 }
 
@@ -609,10 +481,6 @@
 void StringSlice(const FunctionCallbackInfo<Value>& args) {
   Environment* env = Environment::GetCurrent(args);
   Isolate* isolate = env->isolate();
-<<<<<<< HEAD
-
-  SPREAD_ARG(args.This(), ts_obj);
-=======
 
   THROW_AND_RETURN_UNLESS_BUFFER(env, args.This());
   SPREAD_ARG(args.This(), ts_obj);
@@ -620,7 +488,6 @@
   if (ts_obj_length == 0)
     return args.GetReturnValue().SetEmptyString();
 
->>>>>>> 2db57bde
   SLICE_START_END(args[0], args[1], ts_obj_length)
 
   args.GetReturnValue().Set(
@@ -632,16 +499,12 @@
 void StringSlice<UCS2>(const FunctionCallbackInfo<Value>& args) {
   Environment* env = Environment::GetCurrent(args);
 
-<<<<<<< HEAD
-  SPREAD_ARG(args.This(), ts_obj);
-=======
   THROW_AND_RETURN_UNLESS_BUFFER(env, args.This());
   SPREAD_ARG(args.This(), ts_obj);
 
   if (ts_obj_length == 0)
     return args.GetReturnValue().SetEmptyString();
 
->>>>>>> 2db57bde
   SLICE_START_END(args[0], args[1], ts_obj_length)
   length /= 2;
 
@@ -711,17 +574,11 @@
 
   THROW_AND_RETURN_UNLESS_BUFFER(env, args.This());
   THROW_AND_RETURN_UNLESS_BUFFER(env, args[0]);
-  Local<Object> target_obj = args[0].As<Object>();
-  SPREAD_ARG(args.This(), ts_obj);
-  SPREAD_ARG(target_obj, target);
-
-<<<<<<< HEAD
+
   Local<Object> target_obj = args[0]->ToObject(env->isolate());
   SPREAD_ARG(args.This(), ts_obj);
   SPREAD_ARG(target_obj, target);
 
-=======
->>>>>>> 2db57bde
   size_t target_start;
   size_t source_start;
   size_t source_end;
@@ -750,10 +607,7 @@
 
 
 void Fill(const FunctionCallbackInfo<Value>& args) {
-<<<<<<< HEAD
-=======
   THROW_AND_RETURN_UNLESS_BUFFER(Environment::GetCurrent(args), args[0]);
->>>>>>> 2db57bde
   SPREAD_ARG(args[0], ts_obj);
 
   size_t start = args[2]->Uint32Value();
@@ -797,10 +651,7 @@
 void StringWrite(const FunctionCallbackInfo<Value>& args) {
   Environment* env = Environment::GetCurrent(args);
 
-<<<<<<< HEAD
-=======
   THROW_AND_RETURN_UNLESS_BUFFER(env, args.This());
->>>>>>> 2db57bde
   SPREAD_ARG(args.This(), ts_obj);
 
   if (!args[0]->IsString())
@@ -877,10 +728,7 @@
 
 template <typename T, enum Endianness endianness>
 void ReadFloatGeneric(const FunctionCallbackInfo<Value>& args) {
-<<<<<<< HEAD
-=======
   THROW_AND_RETURN_UNLESS_BUFFER(Environment::GetCurrent(args), args[0]);
->>>>>>> 2db57bde
   SPREAD_ARG(args[0], ts_obj);
 
   uint32_t offset = args[1]->Uint32Value();
@@ -976,11 +824,6 @@
 
 
 void Compare(const FunctionCallbackInfo<Value> &args) {
-<<<<<<< HEAD
-  SPREAD_ARG(args[0], obj_a);
-  SPREAD_ARG(args[1], obj_b);
-
-=======
   Environment* env = Environment::GetCurrent(args);
 
   THROW_AND_RETURN_UNLESS_BUFFER(env, args[0]);
@@ -988,7 +831,6 @@
   SPREAD_ARG(args[0], obj_a);
   SPREAD_ARG(args[1], obj_b);
 
->>>>>>> 2db57bde
   size_t cmp_length = MIN(obj_a_length, obj_b_length);
 
   int32_t val = memcmp(obj_a_data, obj_b_data, cmp_length);
@@ -1031,10 +873,7 @@
   ASSERT(args[1]->IsString());
   ASSERT(args[2]->IsNumber());
 
-<<<<<<< HEAD
-=======
   THROW_AND_RETURN_UNLESS_BUFFER(Environment::GetCurrent(args), args[0]);
->>>>>>> 2db57bde
   SPREAD_ARG(args[0], ts_obj);
 
   node::Utf8Value str(args.GetIsolate(), args[1]);
@@ -1066,10 +905,7 @@
   ASSERT(args[1]->IsObject());
   ASSERT(args[2]->IsNumber());
 
-<<<<<<< HEAD
-=======
   THROW_AND_RETURN_UNLESS_BUFFER(Environment::GetCurrent(args), args[0]);
->>>>>>> 2db57bde
   SPREAD_ARG(args[0], ts_obj);
   SPREAD_ARG(args[1], buf);
   const int32_t offset_i32 = args[2]->Int32Value();
@@ -1103,10 +939,7 @@
   ASSERT(args[1]->IsNumber());
   ASSERT(args[2]->IsNumber());
 
-<<<<<<< HEAD
-=======
   THROW_AND_RETURN_UNLESS_BUFFER(Environment::GetCurrent(args), args[0]);
->>>>>>> 2db57bde
   SPREAD_ARG(args[0], ts_obj);
 
   uint32_t needle = args[1]->Uint32Value();
