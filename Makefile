--- conflicted
+++ resolved
@@ -251,7 +251,8 @@
 ARCH=x86
 endif
 endif
-<<<<<<< HEAD
+endif
+endif
 
 # enforce "x86" over "ia32" as the generally accepted way of referring to 32-bit intel
 ifeq ($(ARCH),ia32)
@@ -260,18 +261,6 @@
 ifeq ($(DESTCPU),ia32)
 override DESTCPU=x86
 endif
-=======
-endif
-endif
-
-# enforce "x86" over "ia32" as the generally accepted way of referring to 32-bit intel
-ifeq ($(ARCH),ia32)
-override ARCH=x86
-endif
-ifeq ($(DESTCPU),ia32)
-override DESTCPU=x86
-endif
->>>>>>> 2db57bde
 
 TARNAME=iojs-$(FULLVERSION)
 TARBALL=$(TARNAME).tar
@@ -309,15 +298,11 @@
 $(PKG): release-only
 	rm -rf $(PKGDIR)
 	rm -rf out/deps out/Release
-<<<<<<< HEAD
-	$(PYTHON) ./configure --dest-cpu=x64 --tag=$(TAG)
-=======
 	$(PYTHON) ./configure \
 		--dest-cpu=x64 \
 		--tag=$(TAG) \
 		--release-urlbase=$(RELEASE_URLBASE) \
 		$(CONFIG_FLAGS)
->>>>>>> 2db57bde
 	$(MAKE) install V=$(V) DESTDIR=$(PKGDIR)
 	SIGN="$(CODESIGN_CERT)" PKGDIR="$(PKGDIR)" bash tools/osx-codesign.sh
 	cat tools/osx-pkg.pmdoc/index.xml.tmpl \
@@ -373,10 +358,6 @@
 	ssh $(STAGINGSERVER) "touch staging/$(DISTTYPEDIR)/$(FULLVERSION)/doc.done"
 
 $(TARBALL)-headers: config.gypi release-only
-<<<<<<< HEAD
-	$(PYTHON) ./configure --prefix=/ --dest-cpu=$(DESTCPU) --tag=$(TAG) $(CONFIG_FLAGS)
-	HEADERS_ONLY=1 $(PYTHON) tools/install.py install '$(TARNAME)' '$(PREFIX)'
-=======
 	$(PYTHON) ./configure \
 		--prefix=/ \
 		--dest-cpu=$(DESTCPU) \
@@ -384,7 +365,6 @@
 		--release-urlbase=$(RELEASE_URLBASE) \
 		$(CONFIG_FLAGS)
 	HEADERS_ONLY=1 $(PYTHON) tools/install.py install '$(TARNAME)' '/'
->>>>>>> 2db57bde
 	find $(TARNAME)/ -type l | xargs rm # annoying on windows
 	tar -cf $(TARNAME)-headers.tar $(TARNAME)
 	rm -rf $(TARNAME)
