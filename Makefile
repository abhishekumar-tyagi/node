-include config.mk

BUILDTYPE ?= Release
PYTHON ?= python
NINJA ?= ninja
DESTDIR ?=
SIGN ?=

# Default to verbose builds.
# To do quiet/pretty builds, run `make V=` to set V to an empty string,
# or set the V environment variable to an empty string.
V ?= 1

# BUILDTYPE=Debug builds both release and debug builds. If you want to compile
# just the debug build, run `make -C out BUILDTYPE=Debug` instead.
ifeq ($(BUILDTYPE),Release)
all: out/Makefile node
else
all: out/Makefile node node_g
endif

# The .PHONY is needed to ensure that we recursively use the out/Makefile
# to check for changes.
.PHONY: node node_g

ifeq ($(USE_NINJA),1)
node: config.gypi
	$(NINJA) -C out/Release/
	ln -fs out/Release/node node

node_g: config.gypi
	$(NINJA) -C out/Debug/
	ln -fs out/Debug/node $@
else
node: config.gypi out/Makefile
	$(MAKE) -C out BUILDTYPE=Release V=$(V)
	ln -fs out/Release/node node

node_g: config.gypi out/Makefile
	$(MAKE) -C out BUILDTYPE=Debug V=$(V)
	ln -fs out/Debug/node $@
endif

out/Makefile: common.gypi deps/uv/uv.gyp deps/http_parser/http_parser.gyp deps/zlib/zlib.gyp deps/v8/build/common.gypi deps/v8/tools/gyp/v8.gyp node.gyp config.gypi
ifeq ($(USE_NINJA),1)
	touch out/Makefile
	$(PYTHON) tools/gyp_node -f ninja
else
	$(PYTHON) tools/gyp_node -f make
endif

config.gypi: configure
	$(PYTHON) ./configure

install: all
	$(PYTHON) tools/install.py $@ $(DESTDIR)

uninstall:
	$(PYTHON) tools/install.py $@ $(DESTDIR)

clean:
	-rm -rf out/Makefile node node_g out/$(BUILDTYPE)/node blog.html email.md
	-find out/ -name '*.o' -o -name '*.a' | xargs rm -rf
	-rm -rf node_modules

distclean:
	-rm -rf out
	-rm -f config.gypi
	-rm -f config.mk
	-rm -rf node node_g blog.html email.md
	-rm -rf node_modules

test: all
	$(PYTHON) tools/test.py --mode=release simple message
	$(MAKE) jslint

test-http1: all
	$(PYTHON) tools/test.py --mode=release --use-http1 simple message

test-valgrind: all
	$(PYTHON) tools/test.py --mode=release --valgrind simple message

test/gc/node_modules/weak/build:
	@if [ ! -f node ]; then make all; fi
	./node deps/npm/node_modules/node-gyp/bin/node-gyp rebuild \
		--directory="$(shell pwd)/test/gc/node_modules/weak" \
		--nodedir="$(shell pwd)"

test-gc: all test/gc/node_modules/weak/build
	$(PYTHON) tools/test.py --mode=release gc

test-all: all test/gc/node_modules/weak/build
	$(PYTHON) tools/test.py --mode=debug,release
	make test-npm

test-all-http1: all
	$(PYTHON) tools/test.py --mode=debug,release --use-http1

test-all-valgrind: all
	$(PYTHON) tools/test.py --mode=debug,release --valgrind

test-release: all
	$(PYTHON) tools/test.py --mode=release

test-debug: all
	$(PYTHON) tools/test.py --mode=debug

test-message: all
	$(PYTHON) tools/test.py message

test-simple: all
	$(PYTHON) tools/test.py simple

test-pummel: all
	$(PYTHON) tools/test.py pummel

test-internet: all
	$(PYTHON) tools/test.py internet

test-npm: node
	./node deps/npm/test/run.js

test-npm-publish: node
	npm_package_config_publishtest=true ./node deps/npm/test/run.js

apidoc_sources = $(wildcard doc/api/*.markdown)
apidocs = $(addprefix out/,$(apidoc_sources:.markdown=.html)) \
          $(addprefix out/,$(apidoc_sources:.markdown=.json))

apidoc_dirs = out/doc out/doc/api/ out/doc/api/assets out/doc/about out/doc/community out/doc/download out/doc/logos out/doc/images

apiassets = $(subst api_assets,api/assets,$(addprefix out/,$(wildcard doc/api_assets/*)))

doc_images = $(addprefix out/,$(wildcard doc/images/* doc/*.jpg doc/*.png))

website_files = \
	out/doc/index.html    \
	out/doc/v0.4_announcement.html   \
	out/doc/cla.html      \
	out/doc/sh_main.js    \
	out/doc/sh_javascript.min.js \
	out/doc/sh_vim-dark.css \
	out/doc/sh.css \
	out/doc/favicon.ico   \
	out/doc/pipe.css \
	out/doc/about/index.html \
	out/doc/community/index.html \
	out/doc/download/index.html \
	out/doc/logos/index.html \
	out/doc/changelog.html \
	$(doc_images)

doc: $(apidoc_dirs) $(website_files) $(apiassets) $(apidocs) tools/doc/ blog node

blogclean:
	rm -rf out/blog

blog: doc/blog out/Release/node tools/blog
	out/Release/node tools/blog/generate.js doc/blog/ out/blog/ doc/blog.html doc/rss.xml

$(apidoc_dirs):
	mkdir -p $@

out/doc/api/assets/%: doc/api_assets/% out/doc/api/assets/
	cp $< $@

out/doc/changelog.html: ChangeLog doc/changelog-head.html doc/changelog-foot.html tools/build-changelog.sh node
	bash tools/build-changelog.sh

out/doc/%.html: doc/%.html node
	cat $< | sed -e 's|__VERSION__|'$(VERSION)'|g' > $@

out/doc/%: doc/%
	cp -r $< $@

out/doc/api/%.json: doc/api/%.markdown node
	out/Release/node tools/doc/generate.js --format=json $< > $@

out/doc/api/%.html: doc/api/%.markdown node
	out/Release/node tools/doc/generate.js --format=html --template=doc/template.html $< > $@

email.md: ChangeLog tools/email-footer.md
	bash tools/changelog-head.sh | sed 's|^\* #|* \\#|g' > $@
	cat tools/email-footer.md | sed -e 's|__VERSION__|'$(VERSION)'|g' >> $@

blog.html: email.md
	cat $< | ./node tools/doc/node_modules/.bin/marked > $@

blog-upload: blog
	rsync -r out/blog/ node@nodejs.org:~/web/nodejs.org/blog/

website-upload: doc
	rsync -r out/doc/ node@nodejs.org:~/web/nodejs.org/
	ssh node@nodejs.org '\
    rm -f ~/web/nodejs.org/dist/latest &&\
    ln -s $(VERSION) ~/web/nodejs.org/dist/latest &&\
    rm -f ~/web/nodejs.org/docs/latest &&\
    ln -s $(VERSION) ~/web/nodejs.org/docs/latest &&\
    rm -f ~/web/nodejs.org/dist/node-latest.tar.gz &&\
    ln -s $(VERSION)/node-$(VERSION).tar.gz ~/web/nodejs.org/dist/node-latest.tar.gz'

docopen: out/doc/api/all.html
	-google-chrome out/doc/api/all.html

docclean:
	-rm -rf out/doc

VERSION=v$(shell $(PYTHON) tools/getnodeversion.py)
RELEASE=$(shell $(PYTHON) tools/getnodeisrelease.py)
PLATFORM=$(shell uname | tr '[:upper:]' '[:lower:]')
ifeq ($(findstring x86_64,$(shell uname -m)),x86_64)
DESTCPU ?= x64
else
DESTCPU ?= ia32
endif
ifeq ($(DESTCPU),x64)
ARCH=x64
else
ifeq ($(DESTCPU),arm)
ARCH=arm
else
ARCH=x86
endif
endif
TARNAME=node-$(VERSION)
TARBALL=$(TARNAME).tar.gz
BINARYNAME=$(TARNAME)-$(PLATFORM)-$(ARCH)
BINARYTAR=$(BINARYNAME).tar.gz
PKG=out/$(TARNAME).pkg
packagemaker=/Developer/Applications/Utilities/PackageMaker.app/Contents/MacOS/PackageMaker

dist: doc $(TARBALL) $(PKG)

PKGDIR=out/dist-osx

release-only:
	@if [ "$(shell git status --porcelain | egrep -v '^\?\? ')" = "" ]; then \
		exit 0 ; \
	else \
	  echo "" >&2 ; \
		echo "The git repository is not clean." >&2 ; \
		echo "Please commit changes before building release tarball." >&2 ; \
		echo "" >&2 ; \
		git status --porcelain | egrep -v '^\?\?' >&2 ; \
		echo "" >&2 ; \
		exit 1 ; \
	fi
	@if [ "$(RELEASE)" = "1" ]; then \
		exit 0; \
	else \
	  echo "" >&2 ; \
		echo "#NODE_VERSION_IS_RELEASE is set to $(RELEASE)." >&2 ; \
	  echo "Did you remember to update src/node_version.cc?" >&2 ; \
	  echo "" >&2 ; \
		exit 1 ; \
	fi

pkg: $(PKG)

$(PKG): release-only
	rm -rf $(PKGDIR)
	rm -rf out/deps out/Release
	$(PYTHON) ./configure --prefix=$(PKGDIR)/32/usr/local --without-snapshot --dest-cpu=ia32
	$(MAKE) install V=$(V)
	rm -rf out/deps out/Release
	$(PYTHON) ./configure --prefix=$(PKGDIR)/usr/local --without-snapshot --dest-cpu=x64
	$(MAKE) install V=$(V)
	SIGN="$(SIGN)" PKGDIR="$(PKGDIR)" bash tools/osx-codesign.sh
	lipo $(PKGDIR)/32/usr/local/bin/node \
		$(PKGDIR)/usr/local/bin/node \
		-output $(PKGDIR)/usr/local/bin/node-universal \
		-create
	mv $(PKGDIR)/usr/local/bin/node-universal $(PKGDIR)/usr/local/bin/node
	rm -rf $(PKGDIR)/32
	$(packagemaker) \
		--id "org.nodejs.Node" \
		--doc tools/osx-pkg.pmdoc \
		--out $(PKG)
	SIGN="$(SIGN)" PKG="$(PKG)" bash tools/osx-productsign.sh

$(TARBALL): release-only node doc
	git archive --format=tar --prefix=$(TARNAME)/ HEAD | tar xf -
	mkdir -p $(TARNAME)/doc/api
	cp doc/node.1 $(TARNAME)/doc/node.1
	cp -r out/doc/api/* $(TARNAME)/doc/api/
	rm -rf $(TARNAME)/deps/v8/test # too big
	rm -rf $(TARNAME)/doc/images # too big
	find $(TARNAME)/ -type l | xargs rm # annoying on windows
	tar -cf $(TARNAME).tar $(TARNAME)
	rm -rf $(TARNAME)
	gzip -f -9 $(TARNAME).tar

tar: $(TARBALL)

$(BINARYTAR): release-only
	rm -rf $(BINARYNAME)
	rm -rf out/deps out/Release
<<<<<<< HEAD
	$(PYTHON) ./configure --prefix=/ --without-snapshot --dest-cpu=$(DESTCPU)
=======
	./configure --prefix=/ --without-snapshot --dest-cpu=$(DESTCPU) $(CONFIG_FLAGS)
>>>>>>> 4fa3fd1c
	$(MAKE) install DESTDIR=$(BINARYNAME) V=$(V) PORTABLE=1
	cp README.md $(BINARYNAME)
	cp LICENSE $(BINARYNAME)
	cp ChangeLog $(BINARYNAME)
	tar -cf $(BINARYNAME).tar $(BINARYNAME)
	rm -rf $(BINARYNAME)
	gzip -f -9 $(BINARYNAME).tar

binary: $(BINARYTAR)

dist-upload: $(TARBALL) $(PKG)
	ssh node@nodejs.org mkdir -p web/nodejs.org/dist/$(VERSION)
	scp $(TARBALL) node@nodejs.org:~/web/nodejs.org/dist/$(VERSION)/$(TARBALL)
	scp $(PKG) node@nodejs.org:~/web/nodejs.org/dist/$(VERSION)/$(TARNAME).pkg

bench:
	 benchmark/http_simple_bench.sh

bench-idle:
	./node benchmark/idle_server.js &
	sleep 1
	./node benchmark/idle_clients.js &

jslintfix:
	PYTHONPATH=tools/closure_linter/ $(PYTHON) tools/closure_linter/closure_linter/fixjsstyle.py --strict --nojsdoc -r lib/ -r src/ --exclude_files lib/punycode.js

jslint:
	PYTHONPATH=tools/closure_linter/ $(PYTHON) tools/closure_linter/closure_linter/gjslint.py --unix_mode --strict --nojsdoc -r lib/ -r src/ --exclude_files lib/punycode.js

cpplint:
	@$(PYTHON) tools/cpplint.py $(wildcard src/*.cc src/*.h src/*.c)

lint: jslint cpplint

.PHONY: lint cpplint jslint bench clean docopen docclean doc dist distclean check uninstall install install-includes install-bin all staticlib dynamiclib test test-all website-upload pkg blog blogclean tar binary release-only<|MERGE_RESOLUTION|>--- conflicted
+++ resolved
@@ -295,11 +295,7 @@
 $(BINARYTAR): release-only
 	rm -rf $(BINARYNAME)
 	rm -rf out/deps out/Release
-<<<<<<< HEAD
-	$(PYTHON) ./configure --prefix=/ --without-snapshot --dest-cpu=$(DESTCPU)
-=======
-	./configure --prefix=/ --without-snapshot --dest-cpu=$(DESTCPU) $(CONFIG_FLAGS)
->>>>>>> 4fa3fd1c
+	$(PYTHON) ./configure --prefix=/ --without-snapshot --dest-cpu=$(DESTCPU) $(CONFIG_FLAGS)
 	$(MAKE) install DESTDIR=$(BINARYNAME) V=$(V) PORTABLE=1
 	cp README.md $(BINARYNAME)
 	cp LICENSE $(BINARYNAME)
