--- conflicted
+++ resolved
@@ -7,11 +7,7 @@
   args.GetReturnValue().Set(v8::String::NewFromUtf8(isolate, "world"));
 }
 
-<<<<<<< HEAD
-void init(Local<Object> target) {
-=======
-void init(v8::Handle<v8::Object> target) {
->>>>>>> 53596fd2
+void init(v8::Local<v8::Object> target) {
   NODE_SET_METHOD(target, "hello", Method);
 }
 
