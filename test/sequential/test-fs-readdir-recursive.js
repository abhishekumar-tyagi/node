--- conflicted
+++ resolved
@@ -217,7 +217,6 @@
 fs.mkdirSync(symlinksRootPath);
 fs.writeFileSync(symlinkTargetFile, '');
 fs.mkdirSync(symlinkTargetDir);
-<<<<<<< HEAD
 if (process.platform === 'win32') {
   results.forEach(function(value) {
     value.splice(value.indexOf('symlinks/symlink-src-dir'), 1);
@@ -227,42 +226,6 @@
   fs.symlinkSync(symlinkTargetFile, pathModule.join(symlinksRootPath, 'symlink-src-file'));
   fs.symlinkSync(symlinkTargetDir, pathModule.join(symlinksRootPath, 'symlink-src-dir'));
 }
-=======
-fs.symlinkSync(symlinkTargetFile, pathModule.join(symlinksRootPath, 'symlink-src-file'));
-fs.symlinkSync(symlinkTargetDir, pathModule.join(symlinksRootPath, 'symlink-src-dir'));
-
-const expected = [
-  'a', 'a/a', 'a/bar', 'a/foo', 'aa', 'aa/bar', 'aa/foo',
-  'abc', 'abc/def', 'abc/def/bar', 'abc/def/foo', 'abc/ghi', 'abc/ghi/bar', 'abc/ghi/foo',
-  'b', 'b/bar', 'b/foo', 'bb', 'bb/bar', 'bb/foo',
-  'c', 'c/bar', 'c/foo', 'cc', 'cc/bar', 'cc/foo',
-  'd', 'd/bar', 'd/foo', 'dd', 'dd/bar', 'dd/foo',
-  'e', 'e/bar', 'e/foo', 'ee', 'ee/bar', 'ee/foo',
-  'f', 'f/bar', 'f/foo', 'ff', 'ff/bar', 'ff/foo',
-  'g', 'g/bar', 'g/foo', 'gg', 'gg/bar', 'gg/foo',
-  'h', 'h/bar', 'h/foo', 'hh', 'hh/bar', 'hh/foo',
-  'i', 'i/bar', 'i/foo', 'ii', 'ii/bar', 'ii/foo',
-  'j', 'j/bar', 'j/foo', 'jj', 'jj/bar', 'jj/foo',
-  'k', 'k/bar', 'k/foo', 'kk', 'kk/bar', 'kk/foo',
-  'l', 'l/bar', 'l/foo', 'll', 'll/bar', 'll/foo',
-  'm', 'm/bar', 'm/foo', 'mm', 'mm/bar', 'mm/foo',
-  'n', 'n/bar', 'n/foo', 'nn', 'nn/bar', 'nn/foo',
-  'o', 'o/bar', 'o/foo', 'oo', 'oo/bar', 'oo/foo',
-  'p', 'p/bar', 'p/foo', 'pp', 'pp/bar', 'pp/foo',
-  'q', 'q/bar', 'q/foo', 'qq', 'qq/bar', 'qq/foo',
-  'r', 'r/bar', 'r/foo', 'rr', 'rr/bar', 'rr/foo',
-  's', 's/bar', 's/foo', 'ss', 'ss/bar', 'ss/foo',
-  'symlinks', 'symlinks/symlink-src-dir', 'symlinks/symlink-src-file',
-  'symlinks/symlink-target-dir', 'symlinks/symlink-target-file',
-  't', 't/bar', 't/foo', 'tt', 'tt/bar', 'tt/foo',
-  'u', 'u/bar', 'u/foo', 'uu', 'uu/bar', 'uu/foo',
-  'v', 'v/bar', 'v/foo', 'vv', 'vv/bar', 'vv/foo',
-  'w', 'w/bar', 'w/foo', 'ww', 'ww/bar', 'ww/foo',
-  'x', 'x/bar', 'x/foo', 'xx', 'xx/bar', 'xx/foo',
-  'y', 'y/bar', 'y/foo', 'yy', 'yy/bar', 'yy/foo',
-  'z', 'z/bar', 'z/foo', 'zz', 'zz/bar', 'zz/foo',
-];
->>>>>>> 668437cc
 
 // Normalize paths once for non POSIX platforms
 results.forEach(function(value) {
@@ -279,22 +242,11 @@
   const testCase = results[index];
   assert.strictEqual(dirents.length, testCase.length);
   dirents.sort((a, b) => (getDirentPath(a) < getDirentPath(b) ? -1 : 1));
-<<<<<<< HEAD
   for (const [i, dirent] of dirents.entries()) {
     assert(dirent instanceof fs.Dirent);
     assert.notStrictEqual(dirent.name, undefined);
     assert.strictEqual(getDirentPath(dirent), testCase[i]);
   }
-=======
-  assert.deepStrictEqual(
-    dirents.map((dirent) => {
-      assert(dirent instanceof fs.Dirent);
-      assert.notStrictEqual(dirent.name, undefined);
-      return getDirentPath(dirent);
-    }),
-    expected
-  );
->>>>>>> 668437cc
 }
 
 // readdirSync
