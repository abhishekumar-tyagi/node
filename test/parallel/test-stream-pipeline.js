'use strict';

const common = require('../common');
const {
  Stream,
  Writable,
  Readable,
  Transform,
  pipeline,
  PassThrough,
  Duplex,
  addAbortSignal,
} = require('stream');
const assert = require('assert');
const http = require('http');
const { promisify } = require('util');
const net = require('net');

{
  let finished = false;
  const processed = [];
  const expected = [
    Buffer.from('a'),
    Buffer.from('b'),
    Buffer.from('c'),
  ];

  const read = new Readable({
    read() {}
  });

  const write = new Writable({
    write(data, enc, cb) {
      processed.push(data);
      cb();
    }
  });

  write.on('finish', () => {
    finished = true;
  });

  for (let i = 0; i < expected.length; i++) {
    read.push(expected[i]);
  }
  read.push(null);

  pipeline(read, write, common.mustSucceed(() => {
    assert.ok(finished);
    assert.deepStrictEqual(processed, expected);
  }));
}

{
  const read = new Readable({
    read() {}
  });

  assert.throws(() => {
    pipeline(read, () => {});
  }, /ERR_MISSING_ARGS/);
  assert.throws(() => {
    pipeline(() => {});
  }, /ERR_MISSING_ARGS/);
  assert.throws(() => {
    pipeline();
  }, /ERR_INVALID_CALLBACK/);
}

{
  const read = new Readable({
    read() {}
  });

  const write = new Writable({
    write(data, enc, cb) {
      cb();
    }
  });

  read.push('data');
  setImmediate(() => read.destroy());

  pipeline(read, write, common.mustCall((err) => {
    assert.ok(err, 'should have an error');
  }));
}

{
  const read = new Readable({
    read() {}
  });

  const write = new Writable({
    write(data, enc, cb) {
      cb();
    }
  });

  read.push('data');
  setImmediate(() => read.destroy(new Error('kaboom')));

  const dst = pipeline(read, write, common.mustCall((err) => {
    assert.deepStrictEqual(err, new Error('kaboom'));
  }));

  assert.strictEqual(dst, write);
}

{
  const read = new Readable({
    read() {}
  });

  const transform = new Transform({
    transform(data, enc, cb) {
      cb(new Error('kaboom'));
    }
  });

  const write = new Writable({
    write(data, enc, cb) {
      cb();
    }
  });

  read.on('close', common.mustCall());
  transform.on('close', common.mustCall());
  write.on('close', common.mustCall());

  [read, transform, write].forEach((stream) => {
    stream.on('error', common.mustCall((err) => {
      assert.deepStrictEqual(err, new Error('kaboom'));
    }));
  });

  const dst = pipeline(read, transform, write, common.mustCall((err) => {
    assert.deepStrictEqual(err, new Error('kaboom'));
  }));

  assert.strictEqual(dst, write);

  read.push('hello');
}

{
  const server = http.createServer((req, res) => {
    const rs = new Readable({
      read() {
        rs.push('hello');
        rs.push(null);
      }
    });

    pipeline(rs, res, () => {});
  });

  server.listen(0, () => {
    const req = http.request({
      port: server.address().port
    });

    req.end();
    req.on('response', (res) => {
      const buf = [];
      res.on('data', (data) => buf.push(data));
      res.on('end', common.mustCall(() => {
        assert.deepStrictEqual(
          Buffer.concat(buf),
          Buffer.from('hello')
        );
        server.close();
      }));
    });
  });
}

{
  const server = http.createServer((req, res) => {
    let sent = false;
    const rs = new Readable({
      read() {
        if (sent) {
          return;
        }
        sent = true;
        rs.push('hello');
      },
      destroy: common.mustCall((err, cb) => {
        // Prevents fd leaks by destroying http pipelines
        cb();
      })
    });

    pipeline(rs, res, () => {});
  });

  server.listen(0, () => {
    const req = http.request({
      port: server.address().port
    });

    req.end();
    req.on('response', (res) => {
      setImmediate(() => {
        res.destroy();
        server.close();
      });
    });
  });
}

{
  const server = http.createServer((req, res) => {
    let sent = 0;
    const rs = new Readable({
      read() {
        if (sent++ > 10) {
          return;
        }
        rs.push('hello');
      },
      destroy: common.mustCall((err, cb) => {
        cb();
      })
    });

    pipeline(rs, res, () => {});
  });

  let cnt = 10;

  const badSink = new Writable({
    write(data, enc, cb) {
      cnt--;
      if (cnt === 0) cb(new Error('kaboom'));
      else cb();
    }
  });

  server.listen(0, () => {
    const req = http.request({
      port: server.address().port
    });

    req.end();
    req.on('response', (res) => {
      pipeline(res, badSink, common.mustCall((err) => {
        assert.deepStrictEqual(err, new Error('kaboom'));
        server.close();
      }));
    });
  });
}

{
  const server = http.createServer((req, res) => {
    pipeline(req, res, common.mustSucceed());
  });

  server.listen(0, () => {
    const req = http.request({
      port: server.address().port
    });

    let sent = 0;
    const rs = new Readable({
      read() {
        if (sent++ > 10) {
          return;
        }
        rs.push('hello');
      }
    });

    pipeline(rs, req, common.mustCall(() => {
      server.close();
    }));

    req.on('response', (res) => {
      let cnt = 10;
      res.on('data', () => {
        cnt--;
        if (cnt === 0) rs.destroy();
      });
    });
  });
}

{
  const makeTransform = () => {
    const tr = new Transform({
      transform(data, enc, cb) {
        cb(null, data);
      }
    });

    tr.on('close', common.mustCall());
    return tr;
  };

  const rs = new Readable({
    read() {
      rs.push('hello');
    }
  });

  let cnt = 10;

  const ws = new Writable({
    write(data, enc, cb) {
      cnt--;
      if (cnt === 0) return cb(new Error('kaboom'));
      cb();
    }
  });

  rs.on('close', common.mustCall());
  ws.on('close', common.mustCall());

  pipeline(
    rs,
    makeTransform(),
    makeTransform(),
    makeTransform(),
    makeTransform(),
    makeTransform(),
    makeTransform(),
    ws,
    common.mustCall((err) => {
      assert.deepStrictEqual(err, new Error('kaboom'));
    })
  );
}

{
  const oldStream = new Stream();

  oldStream.pause = oldStream.resume = () => {};
  oldStream.write = (data) => {
    oldStream.emit('data', data);
    return true;
  };
  oldStream.end = () => {
    oldStream.emit('end');
  };

  const expected = [
    Buffer.from('hello'),
    Buffer.from('world'),
  ];

  const rs = new Readable({
    read() {
      for (let i = 0; i < expected.length; i++) {
        rs.push(expected[i]);
      }
      rs.push(null);
    }
  });

  const ws = new Writable({
    write(data, enc, cb) {
      assert.deepStrictEqual(data, expected.shift());
      cb();
    }
  });

  let finished = false;

  ws.on('finish', () => {
    finished = true;
  });

  pipeline(
    rs,
    oldStream,
    ws,
    common.mustSucceed(() => {
      assert(finished, 'last stream finished');
    })
  );
}

{
  const oldStream = new Stream();

  oldStream.pause = oldStream.resume = () => {};
  oldStream.write = (data) => {
    oldStream.emit('data', data);
    return true;
  };
  oldStream.end = () => {
    oldStream.emit('end');
  };

  const destroyableOldStream = new Stream();

  destroyableOldStream.pause = destroyableOldStream.resume = () => {};
  destroyableOldStream.destroy = common.mustCall(() => {
    destroyableOldStream.emit('close');
  });
  destroyableOldStream.write = (data) => {
    destroyableOldStream.emit('data', data);
    return true;
  };
  destroyableOldStream.end = () => {
    destroyableOldStream.emit('end');
  };

  const rs = new Readable({
    read() {
      rs.destroy(new Error('stop'));
    }
  });

  const ws = new Writable({
    write(data, enc, cb) {
      cb();
    }
  });

  let finished = false;

  ws.on('finish', () => {
    finished = true;
  });

  pipeline(
    rs,
    oldStream,
    destroyableOldStream,
    ws,
    common.mustCall((err) => {
      assert.deepStrictEqual(err, new Error('stop'));
      assert(!finished, 'should not finish');
    })
  );
}

{
  const pipelinePromise = promisify(pipeline);

  async function run() {
    const read = new Readable({
      read() {}
    });

    const write = new Writable({
      write(data, enc, cb) {
        cb();
      }
    });

    read.push('data');
    read.push(null);

    let finished = false;

    write.on('finish', () => {
      finished = true;
    });

    await pipelinePromise(read, write);

    assert(finished);
  }

  run();
}

{
  // Check aborted signal without values
  const pipelinePromise = promisify(pipeline);
  async function run() {
    const ac = new AbortController();
    const { signal } = ac;
    async function* producer() {
      ac.abort();
      await Promise.resolve();
      yield '8';
    }

    const w = new Writable({
      write(chunk, encoding, callback) {
        callback();
      }
    });
    await pipelinePromise(producer, w, { signal });
  }

  assert.rejects(run, { name: 'AbortError' }).then(common.mustCall());
}

{
  // Check aborted signal after init.
  const pipelinePromise = promisify(pipeline);
  async function run() {
    const ac = new AbortController();
    const { signal } = ac;
    async function* producer() {
      yield '5';
      await Promise.resolve();
      ac.abort();
      await Promise.resolve();
      yield '8';
    }

    const w = new Writable({
      write(chunk, encoding, callback) {
        callback();
      }
    });
    await pipelinePromise(producer, w, { signal });
  }

  assert.rejects(run, { name: 'AbortError' }).then(common.mustCall());
}

{
  // Check pre-aborted signal
  const pipelinePromise = promisify(pipeline);
  async function run() {
    const signal = AbortSignal.abort();
    async function* producer() {
      yield '5';
      await Promise.resolve();
      yield '8';
    }

    const w = new Writable({
      write(chunk, encoding, callback) {
        callback();
      }
    });
    await pipelinePromise(producer, w, { signal });
  }

  assert.rejects(run, { name: 'AbortError' }).then(common.mustCall());
}

{
  const read = new Readable({
    read() {}
  });

  const transform = new Transform({
    transform(data, enc, cb) {
      cb(new Error('kaboom'));
    }
  });

  const write = new Writable({
    write(data, enc, cb) {
      cb();
    }
  });

  assert.throws(
    () => pipeline(read, transform, write),
    { code: 'ERR_INVALID_CALLBACK' }
  );
}

{
  const server = http.Server(function(req, res) {
    res.write('asd');
  });
  server.listen(0, function() {
    http.get({ port: this.address().port }, (res) => {
      const stream = new PassThrough();

      stream.on('error', common.mustCall());

      pipeline(
        res,
        stream,
        common.mustCall((err) => {
          assert.strictEqual(err.message, 'oh no');
          server.close();
        })
      );

      stream.destroy(new Error('oh no'));
    }).on('error', common.mustNotCall());
  });
}

{
  let res = '';
  const w = new Writable({
    write(chunk, encoding, callback) {
      res += chunk;
      callback();
    }
  });
  pipeline(function*() {
    yield 'hello';
    yield 'world';
  }(), w, common.mustSucceed(() => {
    assert.strictEqual(res, 'helloworld');
  }));
}

{
  let res = '';
  const w = new Writable({
    write(chunk, encoding, callback) {
      res += chunk;
      callback();
    }
  });
  pipeline(async function*() {
    await Promise.resolve();
    yield 'hello';
    yield 'world';
  }(), w, common.mustSucceed(() => {
    assert.strictEqual(res, 'helloworld');
  }));
}

{
  let res = '';
  const w = new Writable({
    write(chunk, encoding, callback) {
      res += chunk;
      callback();
    }
  });
  pipeline(function*() {
    yield 'hello';
    yield 'world';
  }, w, common.mustSucceed(() => {
    assert.strictEqual(res, 'helloworld');
  }));
}

{
  let res = '';
  const w = new Writable({
    write(chunk, encoding, callback) {
      res += chunk;
      callback();
    }
  });
  pipeline(async function*() {
    await Promise.resolve();
    yield 'hello';
    yield 'world';
  }, w, common.mustSucceed(() => {
    assert.strictEqual(res, 'helloworld');
  }));
}

{
  let res = '';
  pipeline(async function*() {
    await Promise.resolve();
    yield 'hello';
    yield 'world';
  }, async function*(source) {
    for await (const chunk of source) {
      yield chunk.toUpperCase();
    }
  }, async function(source) {
    for await (const chunk of source) {
      res += chunk;
    }
  }, common.mustSucceed(() => {
    assert.strictEqual(res, 'HELLOWORLD');
  }));
}

{
  pipeline(async function*() {
    await Promise.resolve();
    yield 'hello';
    yield 'world';
  }, async function*(source) {
    for await (const chunk of source) {
      yield chunk.toUpperCase();
    }
  }, async function(source) {
    let ret = '';
    for await (const chunk of source) {
      ret += chunk;
    }
    return ret;
  }, common.mustSucceed((val) => {
    assert.strictEqual(val, 'HELLOWORLD');
  }));
}

{
  // AsyncIterable destination is returned and finalizes.

  const ret = pipeline(async function*() {
    await Promise.resolve();
    yield 'hello';
  }, async function*(source) {
    for await (const chunk of source) {}
  }, common.mustCall((err) => {
    assert.strictEqual(err, undefined);
  }));
  ret.resume();
  assert.strictEqual(typeof ret.pipe, 'function');
}

{
  // AsyncFunction destination is not returned and error is
  // propagated.

  const ret = pipeline(async function*() {
    await Promise.resolve();
    throw new Error('kaboom');
  }, async function*(source) {
    for await (const chunk of source) {}
  }, common.mustCall((err) => {
    assert.strictEqual(err.message, 'kaboom');
  }));
  ret.resume();
  assert.strictEqual(typeof ret.pipe, 'function');
}

{
  const s = new PassThrough();
  pipeline(async function*() {
    throw new Error('kaboom');
  }, s, common.mustCall((err) => {
    assert.strictEqual(err.message, 'kaboom');
    assert.strictEqual(s.destroyed, true);
  }));
}

{
  const s = new PassThrough();
  pipeline(async function*() {
    throw new Error('kaboom');
  }(), s, common.mustCall((err) => {
    assert.strictEqual(err.message, 'kaboom');
    assert.strictEqual(s.destroyed, true);
  }));
}

{
  const s = new PassThrough();
  pipeline(function*() {
    throw new Error('kaboom');
  }, s, common.mustCall((err, val) => {
    assert.strictEqual(err.message, 'kaboom');
    assert.strictEqual(s.destroyed, true);
  }));
}

{
  const s = new PassThrough();
  pipeline(function*() {
    throw new Error('kaboom');
  }(), s, common.mustCall((err, val) => {
    assert.strictEqual(err.message, 'kaboom');
    assert.strictEqual(s.destroyed, true);
  }));
}

{
  const s = new PassThrough();
  pipeline(async function*() {
    await Promise.resolve();
    yield 'hello';
    yield 'world';
  }, s, async function(source) {
    for await (const chunk of source) {
      throw new Error('kaboom');
    }
  }, common.mustCall((err, val) => {
    assert.strictEqual(err.message, 'kaboom');
    assert.strictEqual(s.destroyed, true);
  }));
}

{
  const s = new PassThrough();
  const ret = pipeline(function() {
    return ['hello', 'world'];
  }, s, async function*(source) {
    for await (const chunk of source) {
      throw new Error('kaboom');
    }
  }, common.mustCall((err) => {
    assert.strictEqual(err.message, 'kaboom');
    assert.strictEqual(s.destroyed, true);
  }));
  ret.resume();
  assert.strictEqual(typeof ret.pipe, 'function');
}

{
  // Legacy streams without async iterator.

  const s = new PassThrough();
  s.push('asd');
  s.push(null);
  s[Symbol.asyncIterator] = null;
  let ret = '';
  pipeline(s, async function(source) {
    for await (const chunk of source) {
      ret += chunk;
    }
  }, common.mustCall((err) => {
    assert.strictEqual(err, undefined);
    assert.strictEqual(ret, 'asd');
  }));
}

{
  // v1 streams without read().

  const s = new Stream();
  process.nextTick(() => {
    s.emit('data', 'asd');
    s.emit('end');
  });
  // 'destroyer' can be called multiple times,
  // once from stream wrapper and
  // once from iterator wrapper.
  s.close = common.mustCallAtLeast(1);
  let ret = '';
  pipeline(s, async function(source) {
    for await (const chunk of source) {
      ret += chunk;
    }
  }, common.mustCall((err) => {
    assert.strictEqual(err, undefined);
    assert.strictEqual(ret, 'asd');
  }));
}

{
  // v1 error streams without read().

  const s = new Stream();
  process.nextTick(() => {
    s.emit('error', new Error('kaboom'));
  });
  s.destroy = common.mustCall();
  pipeline(s, async function(source) {
  }, common.mustCall((err) => {
    assert.strictEqual(err.message, 'kaboom');
  }));
}

{
  const s = new PassThrough();
  assert.throws(() => {
    pipeline(function(source) {
    }, s, () => {});
  }, (err) => {
    assert.strictEqual(err.code, 'ERR_INVALID_RETURN_VALUE');
    assert.strictEqual(s.destroyed, false);
    return true;
  });
}

{
  const s = new PassThrough();
  assert.throws(() => {
    pipeline(s, function(source) {
    }, s, () => {});
  }, (err) => {
    assert.strictEqual(err.code, 'ERR_INVALID_RETURN_VALUE');
    assert.strictEqual(s.destroyed, false);
    return true;
  });
}

{
  const s = new PassThrough();
  assert.throws(() => {
    pipeline(s, function(source) {
    }, () => {});
  }, (err) => {
    assert.strictEqual(err.code, 'ERR_INVALID_RETURN_VALUE');
    assert.strictEqual(s.destroyed, false);
    return true;
  });
}

{
  const s = new PassThrough();
  assert.throws(() => {
    pipeline(s, function*(source) {
    }, () => {});
  }, (err) => {
    assert.strictEqual(err.code, 'ERR_INVALID_RETURN_VALUE');
    assert.strictEqual(s.destroyed, false);
    return true;
  });
}

{
  let res = '';
  pipeline(async function*() {
    await Promise.resolve();
    yield 'hello';
    yield 'world';
  }, new Transform({
    transform(chunk, encoding, cb) {
      cb(new Error('kaboom'));
    }
  }), async function(source) {
    for await (const chunk of source) {
      res += chunk;
    }
  }, common.mustCall((err) => {
    assert.strictEqual(err.message, 'kaboom');
    assert.strictEqual(res, '');
  }));
}

{
  let res = '';
  pipeline(async function*() {
    await Promise.resolve();
    yield 'hello';
    yield 'world';
  }, new Transform({
    transform(chunk, encoding, cb) {
      process.nextTick(cb, new Error('kaboom'));
    }
  }), async function(source) {
    for await (const chunk of source) {
      res += chunk;
    }
  }, common.mustCall((err) => {
    assert.strictEqual(err.message, 'kaboom');
    assert.strictEqual(res, '');
  }));
}

{
  let res = '';
  pipeline(async function*() {
    await Promise.resolve();
    yield 'hello';
    yield 'world';
  }, new Transform({
    decodeStrings: false,
    transform(chunk, encoding, cb) {
      cb(null, chunk.toUpperCase());
    }
  }), async function(source) {
    for await (const chunk of source) {
      res += chunk;
    }
  }, common.mustSucceed(() => {
    assert.strictEqual(res, 'HELLOWORLD');
  }));
}

{
  // Ensure no unhandled rejection from async function.

  pipeline(async function*() {
    yield 'hello';
  }, async function(source) {
    throw new Error('kaboom');
  }, common.mustCall((err) => {
    assert.strictEqual(err.message, 'kaboom');
  }));
}

{
  const src = new PassThrough({ autoDestroy: false });
  const dst = new PassThrough({ autoDestroy: false });
  pipeline(src, dst, common.mustCall(() => {
    assert.strictEqual(src.destroyed, false);
    assert.strictEqual(dst.destroyed, false);
  }));
  src.end();
}

{
  // Make sure 'close' before 'end' finishes without error
  // if readable has received eof.
  // Ref: https://github.com/nodejs/node/issues/29699
  const r = new Readable();
  const w = new Writable({
    write(chunk, encoding, cb) {
      cb();
    }
  });
  pipeline(r, w, (err) => {
    assert.strictEqual(err, undefined);
  });
  r.push('asd');
  r.push(null);
  r.emit('close');
}

{
  const server = http.createServer((req, res) => {
  });

  server.listen(0, () => {
    const req = http.request({
      port: server.address().port
    });

    const body = new PassThrough();
    pipeline(
      body,
      req,
      common.mustSucceed(() => {
        assert(!req.res);
        assert(!req.aborted);
        req.abort();
        server.close();
      })
    );
    body.end();
  });
}

{
  const src = new PassThrough();
  const dst = new PassThrough();
  pipeline(src, dst, common.mustSucceed(() => {
    assert.strictEqual(dst.destroyed, false);
  }));
  src.end();
}

{
  const src = new PassThrough();
  const dst = new PassThrough();
  dst.readable = false;
  pipeline(src, dst, common.mustSucceed(() => {
    assert.strictEqual(dst.destroyed, false);
  }));
  src.end();
}

{
  let res = '';
  const rs = new Readable({
    read() {
      setImmediate(() => {
        rs.push('hello');
      });
    }
  });
  const ws = new Writable({
    write: common.mustNotCall()
  });
  pipeline(rs, async function*(stream) {
    /* eslint no-unused-vars: off */
    for await (const chunk of stream) {
      throw new Error('kaboom');
    }
  }, async function *(source) {
    for await (const chunk of source) {
      res += chunk;
    }
  }, ws, common.mustCall((err) => {
    assert.strictEqual(err.message, 'kaboom');
    assert.strictEqual(res, '');
  }));
}

{
  const server = http.createServer((req, res) => {
    req.socket.on('error', common.mustNotCall());
    pipeline(req, new PassThrough(), (err) => {
      assert.ifError(err);
      res.end();
      server.close();
    });
  });

  server.listen(0, () => {
    const req = http.request({
      method: 'PUT',
      port: server.address().port
    });
    req.end('asd123');
    req.on('response', common.mustCall());
    req.on('error', common.mustNotCall());
  });
}

{
  // Might still want to be able to use the writable side
  // of src. This is in the case where e.g. the Duplex input
  // is not directly connected to its output. Such a case could
  // happen when the Duplex is reading from a socket and then echos
  // the data back on the same socket.
  const src = new PassThrough();
  assert.strictEqual(src.writable, true);
  const dst = new PassThrough();
  pipeline(src, dst, common.mustCall((err) => {
    assert.strictEqual(src.writable, true);
    assert.strictEqual(src.destroyed, false);
  }));
  src.push(null);
}

{
  const src = new PassThrough();
  const dst = pipeline(
    src,
    async function * (source) {
      for await (const chunk of source) {
        yield chunk;
      }
    },
    common.mustCall((err) => {
      assert.strictEqual(err.code, 'ERR_STREAM_PREMATURE_CLOSE');
    })
  );
  src.push('asd');
  dst.destroy();
}

{
  pipeline(async function * () {
    yield 'asd';
  }, async function * (source) {
    for await (const chunk of source) {
      yield { chunk };
    }
  }, common.mustSucceed());
}

{
  let closed = false;
  const src = new Readable({
    read() {},
    destroy(err, cb) {
      process.nextTick(cb);
    }
  });
  const dst = new Writable({
    write(chunk, encoding, callback) {
      callback();
    }
  });
  src.on('close', () => {
    closed = true;
  });
  src.push(null);
  pipeline(src, dst, common.mustCall((err) => {
    assert.strictEqual(closed, true);
  }));
}

{
  let closed = false;
  const src = new Readable({
    read() {},
    destroy(err, cb) {
      process.nextTick(cb);
    }
  });
  const dst = new Duplex({});
  src.on('close', common.mustCall(() => {
    closed = true;
  }));
  src.push(null);
  pipeline(src, dst, common.mustCall((err) => {
    assert.strictEqual(closed, true);
  }));
}

{
  const server = net.createServer(common.mustCall((socket) => {
    // echo server
    pipeline(socket, socket, common.mustSucceed());
    // 13 force destroys the socket before it has a chance to emit finish
    socket.on('finish', common.mustCall(() => {
      server.close();
    }));
  })).listen(0, common.mustCall(() => {
    const socket = net.connect(server.address().port);
    socket.end();
  }));
}

{
  const d = new Duplex({
    autoDestroy: false,
    write: common.mustCall((data, enc, cb) => {
      d.push(data);
      cb();
    }),
    read: common.mustCall(() => {
      d.push(null);
    }),
    final: common.mustCall((cb) => {
      setTimeout(() => {
        assert.strictEqual(d.destroyed, false);
        cb();
      }, 1000);
    }),
    destroy: common.mustNotCall()
  });

  const sink = new Writable({
    write: common.mustCall((data, enc, cb) => {
      cb();
    })
  });

  pipeline(d, sink, common.mustSucceed());

  d.write('test');
  d.end();
}

{
  const server = net.createServer(common.mustCall((socket) => {
    // echo server
    pipeline(socket, socket, common.mustSucceed());
    socket.on('finish', common.mustCall(() => {
      server.close();
    }));
  })).listen(0, common.mustCall(() => {
    const socket = net.connect(server.address().port);
    socket.end();
  }));
}

{
  const d = new Duplex({
    autoDestroy: false,
    write: common.mustCall((data, enc, cb) => {
      d.push(data);
      cb();
    }),
    read: common.mustCall(() => {
      d.push(null);
    }),
    final: common.mustCall((cb) => {
      setTimeout(() => {
        assert.strictEqual(d.destroyed, false);
        cb();
      }, 1000);
    }),
    // `destroy()` won't be invoked by pipeline since
    // the writable side has not completed when
    // the pipeline has completed.
    destroy: common.mustNotCall()
  });

  const sink = new Writable({
    write: common.mustCall((data, enc, cb) => {
      cb();
    })
  });

  pipeline(d, sink, common.mustSucceed());

  d.write('test');
  d.end();
}

{
  const r = new Readable({
    read() {}
  });
  r.push('hello');
  r.push('world');
  r.push(null);
  let res = '';
  const w = new Writable({
    write(chunk, encoding, callback) {
      res += chunk;
      callback();
    }
  });
  pipeline([r, w], common.mustSucceed(() => {
    assert.strictEqual(res, 'helloworld');
  }));
}

{
  let flushed = false;
  const makeStream = () =>
    new Transform({
      transform: (chunk, enc, cb) => cb(null, chunk),
      flush: (cb) =>
        setTimeout(() => {
          flushed = true;
          cb(null);
        }, 1),
    });

  const input = new Readable();
  input.push(null);

  pipeline(
    input,
    makeStream(),
    common.mustCall(() => {
      assert.strictEqual(flushed, true);
    }),
  );
}
{
  function createThenable() {
    let counter = 0;
    return {
      get then() {
        if (counter++) {
          throw new Error('Cannot access `then` more than once');
        }
        return Function.prototype;
      },
    };
  }

  pipeline(
    function* () {
      yield 0;
    },
    createThenable,
    () => common.mustNotCall(),
  );
}


{
  const ac = new AbortController();
  const r = Readable.from(async function* () {
    for (let i = 0; i < 10; i++) {
      await Promise.resolve();
      yield String(i);
      if (i === 5) {
        ac.abort();
      }
    }
  }());
  let res = '';
  const w = new Writable({
    write(chunk, encoding, callback) {
      res += chunk;
      callback();
    }
  });
  const cb = common.mustCall((err) => {
    assert.strictEqual(err.name, 'AbortError');
    assert.strictEqual(res, '012345');
    assert.strictEqual(w.destroyed, true);
    assert.strictEqual(r.destroyed, true);
    assert.strictEqual(pipelined.destroyed, true);
  });
  const pipelined = addAbortSignal(ac.signal, pipeline([r, w], cb));
}

{
  pipeline([1, 2, 3], PassThrough({ objectMode: true }),
           common.mustSucceed(() => {}));

  let res = '';
  const w = new Writable({
    write(chunk, encoding, callback) {
      res += chunk;
      callback();
    },
  });
  pipeline(['1', '2', '3'], w, common.mustSucceed(() => {
    assert.strictEqual(res, '123');
  }));
}

{
<<<<<<< HEAD
  const r = new Readable();
  const t = new PassThrough();
  const w = new Writable();

  w.destroy();

  pipeline([r, t, w], common.mustCall((err) => {
    assert.strictEqual(err.code, 'ERR_STREAM_DESTROYED');
    assert.strictEqual(err.message,
                       'Cannot call write after a stream was destroyed');
    assert.strictEqual(r.destroyed, true);
    assert.strictEqual(t.destroyed, true);
  }));
}

{
  const r = new Readable();
  const t = new PassThrough();
  const w = new Writable();

  t.destroy();

  pipeline([r, t, w], common.mustCall((err) => {
    assert.strictEqual(err.code, 'ERR_STREAM_DESTROYED');
    assert.strictEqual(err.message,
                       'Cannot call pipe after a stream was destroyed');
    assert.strictEqual(r.destroyed, true);
=======
  const content = 'abc';
  pipeline(Buffer.from(content), PassThrough({ objectMode: true }),
           common.mustSucceed(() => {}));

  let res = '';
  pipeline(Buffer.from(content), async function*(previous) {
    for await (const val of previous) {
      res += String.fromCharCode(val);
      yield val;
    }
  }, common.mustSucceed(() => {
    assert.strictEqual(res, content);
>>>>>>> 4243ce03
  }));
}<|MERGE_RESOLUTION|>--- conflicted
+++ resolved
@@ -1373,7 +1373,6 @@
 }
 
 {
-<<<<<<< HEAD
   const r = new Readable();
   const t = new PassThrough();
   const w = new Writable();
@@ -1401,7 +1400,10 @@
     assert.strictEqual(err.message,
                        'Cannot call pipe after a stream was destroyed');
     assert.strictEqual(r.destroyed, true);
-=======
+    }));
+}
+
+{
   const content = 'abc';
   pipeline(Buffer.from(content), PassThrough({ objectMode: true }),
            common.mustSucceed(() => {}));
@@ -1414,6 +1416,5 @@
     }
   }, common.mustSucceed(() => {
     assert.strictEqual(res, content);
->>>>>>> 4243ce03
   }));
 }