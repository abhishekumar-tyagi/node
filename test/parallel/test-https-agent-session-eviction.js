'use strict';

const common = require('../common');
const { readKey } = require('../common/fixtures');

if (!common.hasCrypto)
  common.skip('missing crypto');

const assert = require('assert');
const https = require('https');
<<<<<<< HEAD
const { readKey } = require('../common/fixtures');
=======
>>>>>>> e5d57153
const SSL_OP_NO_TICKET = require('crypto').constants.SSL_OP_NO_TICKET;

const options = {
  key: readKey('agent1-key.pem'),
  cert: readKey('agent1-cert.pem'),
  secureOptions: SSL_OP_NO_TICKET
};

// Create TLS1.2 server
https.createServer(options, function(req, res) {
  res.end('ohai');
}).listen(0, function() {
  first(this);
});

// Do request and let agent cache the session
function first(server) {
  const port = server.address().port;
  const req = https.request({
    port: port,
    rejectUnauthorized: false
  }, function(res) {
    res.resume();

    server.close(function() {
      faultyServer(port);
    });
  });
  req.end();
}

// Create TLS1 server
function faultyServer(port) {
  options.secureProtocol = 'TLSv1_method';
  https.createServer(options, function(req, res) {
    res.end('hello faulty');
  }).listen(port, function() {
    second(this);
  });
}

// Attempt to request using cached session
function second(server, session) {
  const req = https.request({
    port: server.address().port,
    rejectUnauthorized: false
  }, function(res) {
    res.resume();
  });

  // Let it fail
  req.on('error', common.mustCall(function(err) {
    assert(/wrong version number/.test(err.message));

    req.on('close', function() {
      third(server);
    });
  }));
  req.end();
}

// Try one more time - session should be evicted!
function third(server) {
  const req = https.request({
    port: server.address().port,
    rejectUnauthorized: false
  }, function(res) {
    res.resume();
    assert(!req.socket.isSessionReused());
    server.close();
  });
  req.on('error', common.mustNotCall());
  req.end();
}<|MERGE_RESOLUTION|>--- conflicted
+++ resolved
@@ -8,10 +8,7 @@
 
 const assert = require('assert');
 const https = require('https');
-<<<<<<< HEAD
 const { readKey } = require('../common/fixtures');
-=======
->>>>>>> e5d57153
 const SSL_OP_NO_TICKET = require('crypto').constants.SSL_OP_NO_TICKET;
 
 const options = {
