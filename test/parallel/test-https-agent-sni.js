--- conflicted
+++ resolved
@@ -6,18 +6,11 @@
 
 const assert = require('assert');
 const https = require('https');
-<<<<<<< HEAD
 const { readKey } = require('../common/fixtures');
 
 const options = {
   key: readKey('agent1-key.pem'),
   cert: readKey('agent1-cert.pem')
-=======
-
-const options = {
-  key: fixtures.readKey('agent1-key.pem'),
-  cert: fixtures.readKey('agent1-cert.pem')
->>>>>>> b050c14d
 };
 
 const TOTAL = 4;
