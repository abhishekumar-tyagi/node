--- conflicted
+++ resolved
@@ -17,11 +17,8 @@
   });
 };
 
-<<<<<<< HEAD
-fs.fstatSync = function(fd) {
-=======
+
 fs.fstatSync = (fd) => {
->>>>>>> 2685464e
   const st = fs._fstatSync(fd);
   st.size = 0;
   return st;
@@ -30,10 +27,6 @@
 const d = fs.readFileSync(__filename, 'utf8');
 assert.strictEqual(d, dataExpected);
 
-<<<<<<< HEAD
-fs.readFile(__filename, 'utf8', common.mustCall(function(er, d) {
-=======
 fs.readFile(__filename, 'utf8', common.mustCall((er, d) => {
->>>>>>> 2685464e
   assert.strictEqual(d, dataExpected);
 }));