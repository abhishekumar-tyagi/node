--- conflicted
+++ resolved
@@ -6,10 +6,6 @@
 
 const assert = require('assert');
 const crypto = require('crypto');
-<<<<<<< HEAD
-=======
-
->>>>>>> e5d57153
 const { readKey } = require('../common/fixtures');
 
 const input = 'hello';
