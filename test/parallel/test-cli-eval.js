'use strict';
if (module.parent) {
  // signal we've been loaded as a module
  console.log('Loaded as a module, exiting with status code 42.');
  process.exit(42);
}

const common = require('../common');
const assert = require('assert');
const child = require('child_process');
const path = require('path');
const nodejs = '"' + process.execPath + '"';


// replace \ by / because windows uses backslashes in paths, but they're still
// interpreted as the escape character when put between quotes.
var filename = __filename.replace(/\\/g, '/');

// assert that nothing is written to stdout
child.exec(nodejs + ' --eval 42',
    function(err, stdout, stderr) {
      assert.strictEqual(stdout, '');
      assert.strictEqual(stderr, '');
    });

// assert that "42\n" is written to stderr
child.exec(nodejs + ' --eval "console.error(42)"',
    function(err, stdout, stderr) {
      assert.strictEqual(stdout, '');
      assert.strictEqual(stderr, '42\n');
    });

// assert that the expected output is written to stdout
['--print', '-p -e', '-pe', '-p'].forEach(function(s) {
  var cmd = nodejs + ' ' + s + ' ';

  child.exec(cmd + '42',
      function(err, stdout, stderr) {
        assert.strictEqual(stdout, '42\n');
        assert.strictEqual(stderr, '');
      });

  child.exec(cmd + "'[]'", common.mustCall(
      function(err, stdout, stderr) {
        assert.strictEqual(stdout, '[]\n');
        assert.strictEqual(stderr, '');
      }));
});

// assert that module loading works
child.exec(nodejs + ' --eval "require(\'' + filename + '\')"',
    function(status, stdout, stderr) {
      assert.strictEqual(status.code, 42);
    });

// module path resolve bug, regression test
child.exec(nodejs + ' --eval "require(\'./test/parallel/test-cli-eval.js\')"',
    function(status, stdout, stderr) {
      assert.strictEqual(status.code, 42);
    });

// Missing argument should not crash
child.exec(nodejs + ' -e', common.mustCall(function(status, stdout, stderr) {
  assert.notStrictEqual(status, null);
  assert.strictEqual(status.code, 9);
}));

// empty program should do nothing
child.exec(nodejs + ' -e ""', function(status, stdout, stderr) {
  assert.strictEqual(stdout, '');
  assert.strictEqual(stderr, '');
});

// "\\-42" should be interpreted as an escaped expression, not a switch
child.exec(nodejs + ' -p "\\-42"',
    function(err, stdout, stderr) {
      assert.strictEqual(stdout, '-42\n');
      assert.strictEqual(stderr, '');
    });

child.exec(nodejs + ' --use-strict -p process.execArgv',
    function(status, stdout, stderr) {
      assert.strictEqual(stdout,
                         "[ '--use-strict', '-p', 'process.execArgv' ]\n");
    });

// Regression test for https://github.com/nodejs/node/issues/3574
const emptyFile = path.join(common.fixturesDir, 'empty.js');
child.exec(nodejs + ` -e 'require("child_process").fork("${emptyFile}")'`,
    function(status, stdout, stderr) {
<<<<<<< HEAD
      assert.strictEqual(stdout, '');
      assert.strictEqual(stderr, '');
    });
=======
      assert.equal(stdout, '');
      assert.equal(stderr, '');
    });

// Regression test for https://github.com/nodejs/node/issues/8534.
{
  const script = `
      // console.log() can revive the event loop so we must be careful
      // to write from a 'beforeExit' event listener only once.
      process.once("beforeExit", () => console.log("beforeExit"));
      process.on("exit", () => console.log("exit"));
      console.log("start");
  `;
  const options = { encoding: 'utf8' };
  const proc = child.spawnSync(process.execPath, ['-e', script], options);
  assert.strictEqual(proc.stderr, '');
  assert.strictEqual(proc.stdout, 'start\nbeforeExit\nexit\n');
}
>>>>>>> 25c32078
<|MERGE_RESOLUTION|>--- conflicted
+++ resolved
@@ -88,13 +88,8 @@
 const emptyFile = path.join(common.fixturesDir, 'empty.js');
 child.exec(nodejs + ` -e 'require("child_process").fork("${emptyFile}")'`,
     function(status, stdout, stderr) {
-<<<<<<< HEAD
       assert.strictEqual(stdout, '');
       assert.strictEqual(stderr, '');
-    });
-=======
-      assert.equal(stdout, '');
-      assert.equal(stderr, '');
     });
 
 // Regression test for https://github.com/nodejs/node/issues/8534.
@@ -110,5 +105,4 @@
   const proc = child.spawnSync(process.execPath, ['-e', script], options);
   assert.strictEqual(proc.stderr, '');
   assert.strictEqual(proc.stdout, 'start\nbeforeExit\nexit\n');
-}
->>>>>>> 25c32078
+}